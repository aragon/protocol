--- conflicted
+++ resolved
@@ -105,28 +105,7 @@
     }
 
     /**
-<<<<<<< HEAD
     * @notice Claim guardian share for period #`_periodId` owed to `_guardian`
-=======
-    * @notice Claim guardian share for period #`_periodId` owed to `msg.sender`
-    * @param _periodId Identification number of the period being claimed
-    * @param _token Address of the token to be claimed
-    */
-    function claimGuardianShare(uint256 _periodId, address _token) external {
-        require(_periodId < _getCurrentPeriodId(), ERROR_NON_PAST_PERIOD);
-
-        Period storage period = periods[_periodId];
-        require(!_hasGuardianClaimedShare(period, msg.sender, _token), ERROR_GUARDIAN_SHARE_ALREADY_CLAIMED);
-
-        (uint64 periodBalanceCheckpoint, uint256 totalActiveBalance) = _ensurePeriodBalanceDetails(period, _periodId);
-        uint256 guardianActiveBalance = _getGuardianActiveBalance(msg.sender, periodBalanceCheckpoint);
-        uint256 amount = _getGuardianShare(period, _token, guardianActiveBalance, totalActiveBalance);
-        _claimGuardianShare(period, _periodId, msg.sender, _token, amount);
-    }
-
-    /**
-    * @notice Claim guardian share for period #`_periodId` owed to `msg.sender`
->>>>>>> 90ba4cc6
     * @dev It will ignore tokens that were already claimed without reverting
     * @param _periodId Identification number of the period being claimed
     * @param _guardian Address of the guardian claiming the shares for
@@ -142,16 +121,9 @@
         // We assume the token contract is not malicious
         for (uint256 i = 0; i < _tokens.length; i++) {
             address token = _tokens[i];
-<<<<<<< HEAD
             require(_canGuardianClaim(period, _guardian, token), ERROR_GUARDIAN_CANNOT_CLAIM_SHARE);
             uint256 amount = _getGuardianShare(period, token, guardianActiveBalance, totalActiveBalance);
             _claimGuardianShare(period, _periodId, _guardian, token, amount);
-=======
-            if (!_hasGuardianClaimedShare(period, msg.sender, token)) {
-                uint256 amount = _getGuardianShare(period, token, guardianActiveBalance, totalActiveBalance);
-                _claimGuardianShare(period, _periodId, msg.sender, token, amount);
-            }
->>>>>>> 90ba4cc6
         }
     }
 
@@ -261,23 +233,7 @@
     }
 
     /**
-<<<<<<< HEAD
     * @dev Tell if a guardian can claim the owed share for a certain period
-=======
-    * @dev Check if a given guardian has already claimed the owed share for a certain period
-    * @param _periodId Identification number of the period being queried
-    * @param _guardian Address of the guardian being queried
-    * @param _token Address of the token to be queried
-    * @return True if the guardian has already claimed their share
-    */
-    function hasGuardianClaimed(uint256 _periodId, address _guardian, address _token) external view returns (bool) {
-        Period storage period = periods[_periodId];
-        return _hasGuardianClaimedShare(period, _guardian, _token);
-    }
-
-    /**
-    * @dev Check if a given guardian has already claimed the owed share for a certain period
->>>>>>> 90ba4cc6
     * @param _periodId Identification number of the period being queried
     * @param _guardian Address of the guardian being queried
     * @param _tokens List of token addresses to be queried
@@ -292,11 +248,7 @@
 
         canClaim = new bool[](_tokens.length);
         for (uint256 i = 0; i < _tokens.length; i++) {
-<<<<<<< HEAD
             canClaim[i] = _canGuardianClaim(period, _guardian, _tokens[i]);
-=======
-            claimed[i] = _hasGuardianClaimedShare(period, _guardian, _tokens[i]);
->>>>>>> 90ba4cc6
         }
     }
 
@@ -353,10 +305,6 @@
     {
         _period.claimedGuardians[_guardian][_token] = true;
         if (_amount > 0) {
-<<<<<<< HEAD
-=======
-            _period.claimedGuardians[_guardian][_token] = true;
->>>>>>> 90ba4cc6
             _transfer(_guardian, _token, _amount);
             emit GuardianShareClaimed(_periodId, _guardian, _token, _amount);
         }
@@ -538,13 +486,8 @@
     * @param _token Address of the token to be queried
     * @return True if the guardian can claim their share
     */
-<<<<<<< HEAD
     function _canGuardianClaim(Period storage _period, address _guardian, address _token) internal view returns (bool) {
         return !_period.claimedGuardians[_guardian][_token];
-=======
-    function _hasGuardianClaimedShare(Period storage _period, address _guardian, address _token) internal view returns (bool) {
-        return _period.claimedGuardians[_guardian][_token];
->>>>>>> 90ba4cc6
     }
 
     /**
