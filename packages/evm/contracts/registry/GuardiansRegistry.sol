--- conflicted
+++ resolved
@@ -251,10 +251,7 @@
         activationLocks.lockedBy[_lockManager] = newLockedAmount;
         emit GuardianActivationLockChanged(_guardian, _lockManager, newLockedAmount, newTotalLocked);
 
-<<<<<<< HEAD
-=======
         // In order to deactivate the unlocked tokens, the request must have been originated from the sender or a whitelisted relayer
->>>>>>> ca3285ef
         if (_requestDeactivation) {
             _authenticateSender(_guardian);
             _deactivate(_guardian, _amount);
