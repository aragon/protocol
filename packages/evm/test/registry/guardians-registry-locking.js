const { bn, bigExp } = require('@aragon/contract-helpers-test')
const { assertRevert, assertBn, assertAmountOfEvents, assertEvent } = require('@aragon/contract-helpers-test/src/asserts')

const { buildHelper } = require('../helpers/wrappers/protocol')
const { REGISTRY_EVENTS } = require('../helpers/utils/events')
const { REGISTRY_ERRORS, CONTROLLED_ERRORS } = require('../helpers/utils/errors')

const GuardiansRegistry = artifacts.require('GuardiansRegistry')
const LockManager = artifacts.require('LockManagerMock')
const ERC20 = artifacts.require('ERC20Mock')

contract('GuardiansRegistry', ([_, guardian, someone, governor]) => {
  let controller, registry, ANT, lockManager, anotherLockManager

  before('create base contracts', async () => {
    controller = await buildHelper().deploy({ configGovernor: governor })
    ANT = await ERC20.new('ANT Token', 'ANT', 18)
  })

  beforeEach('create guardians registry module', async () => {
    registry = await GuardiansRegistry.new(controller.address, ANT.address, bigExp(100e6, 18))
    await controller.setGuardiansRegistry(registry.address)
  })

  beforeEach('create lock managers', async () => {
    lockManager = await LockManager.new(registry.address)
    anotherLockManager = await LockManager.new(registry.address)
  })

  const activate = async (amount) => {
    await ANT.generateTokens(guardian, amount)
    await ANT.approve(registry.address, amount, { from: guardian })
    return registry.stakeAndActivate(guardian, amount, { from: guardian })
  }

  const lockActivation = async (lockManager, amount, sender = undefined) => {
    return sender
      ? registry.lockActivation(guardian, lockManager.address, amount, { from: sender })
      : lockManager.lockActivation(guardian, amount)
  }

  const unlockActivation = async (amount, sender = undefined, deactivate = false) => {
    return sender
      ? registry.unlockActivation(guardian, lockManager.address, amount, deactivate, { from: sender })
      : lockManager.unlock(guardian, amount)
  }

  describe('lockActivation', () => {
    const lockAmount = bigExp(1000, 18)

    const allowLockManager = (address, allowed) => {
      beforeEach('update lock manager', async () => {
        const manager = address || lockManager.address
        const receipt = await registry.updateLockManagerWhitelist(manager, allowed, { from: governor })

        assert.equal(await registry.isLockManagerWhitelisted(manager), allowed)
        assertAmountOfEvents(receipt, REGISTRY_EVENTS.LOCK_MANAGER_CHANGED)
        assertEvent(receipt, REGISTRY_EVENTS.LOCK_MANAGER_CHANGED, { expectedArgs: { lockManager: manager, allowed } })
      })
    }

<<<<<<< HEAD
    const itCreatesTheActivationLock = (sender = undefined, authorize = false) => {
      it('creates the lock', async () => {
        await lockActivation(lockManager, lockAmount, sender, authorize)
=======
    const itCreatesTheActivationLock = (sender = undefined) => {
      it('creates the lock', async () => {
        await lockActivation(lockManager, lockAmount, sender)
>>>>>>> ed899bc6

        const { amount, total } = await registry.getActivationLock(guardian, lockManager.address)
        assertBn(amount, lockAmount, 'locked amount does not match')
        assertBn(total, lockAmount, 'total locked amount does not match')
      })

      it('emits an event', async () => {
<<<<<<< HEAD
        await lockActivation(lockManager, lockAmount, sender, authorize)
        const receipt = await lockActivation(lockManager, lockAmount, sender, authorize)
=======
        await lockActivation(lockManager, lockAmount, sender)
        const receipt = await lockActivation(lockManager, lockAmount, sender)
>>>>>>> ed899bc6

        assertAmountOfEvents(receipt, REGISTRY_EVENTS.GUARDIAN_ACTIVATION_LOCK_CHANGED, { decodeForAbi: registry.abi })
        assertEvent(receipt, REGISTRY_EVENTS.GUARDIAN_ACTIVATION_LOCK_CHANGED, { decodeForAbi: registry.abi, expectedArgs: { guardian, lockManager, amount: lockAmount.mul(bn(2)), total: lockAmount.mul(bn(2)) } })
      })

      it('can creates multiple locks', async () => {
<<<<<<< HEAD
        await lockActivation(lockManager, lockAmount, sender, authorize)
        await lockActivation(lockManager, lockAmount, sender, authorize)

        await registry.updateLockManagerWhitelist(anotherLockManager.address, true, { from: governor })
        await lockActivation(anotherLockManager, lockAmount, sender, authorize)
=======
        await lockActivation(lockManager, lockAmount, sender)
        await lockActivation(lockManager, lockAmount, sender)

        await registry.updateLockManagerWhitelist(anotherLockManager.address, true, { from: governor })
        await lockActivation(anotherLockManager, lockAmount, sender)
>>>>>>> ed899bc6

        const { amount, total } = await registry.getActivationLock(guardian, lockManager.address)
        assertBn(amount, lockAmount.mul(bn(2)), 'locked amount does not match')
        assertBn(total, lockAmount.mul(bn(3)), 'total locked amount does not match')
      })

      it('does not allow to deactivate the locked amount for present active tokens', async () => {
        await activate(lockAmount)

<<<<<<< HEAD
        await lockActivation(lockManager, lockAmount, sender, authorize)
=======
        await lockActivation(lockManager, lockAmount, sender)
>>>>>>> ed899bc6

        await assertRevert(registry.deactivate(guardian, lockAmount, { from: guardian }), REGISTRY_ERRORS.DEACTIVATION_AMOUNT_EXCEEDS_LOCK)
      })

      it('does not allow to deactivate the locked amount for future active tokens', async () => {
<<<<<<< HEAD
        await lockActivation(lockManager, lockAmount, sender, authorize)
=======
        await lockActivation(lockManager, lockAmount, sender)
>>>>>>> ed899bc6

        await activate(lockAmount)

        await assertRevert(registry.deactivate(guardian, lockAmount, { from: guardian }), REGISTRY_ERRORS.DEACTIVATION_AMOUNT_EXCEEDS_LOCK)
      })
    }

    context('when the sender is the guardian', () => {
      const sender = guardian

      context('when the given lock manager is allowed', () => {
        allowLockManager(lockManager, true)

        itCreatesTheActivationLock(sender)
      })

      context('when the given lock manager is not allowed', () => {
        allowLockManager(lockManager, false)

        it('reverts', async () => {
          await assertRevert(lockActivation(lockManager, lockAmount, sender), REGISTRY_ERRORS.LOCK_MANAGER_NOT_ALLOWED)
        })
      })
    })

    context('when the sender is not the guardian', () => {
      context('when the sender is a lock manager', () => {
        const sender = undefined // will use the lock manager

        context('when the given lock manager is allowed', () => {
          allowLockManager(lockManager, true)

          itCreatesTheActivationLock(sender)
        })

        context('when the given lock manager is not allowed', () => {
          allowLockManager(lockManager, false)

          it('reverts', async () => {
            await assertRevert(lockActivation(lockManager, lockAmount, sender), REGISTRY_ERRORS.LOCK_MANAGER_NOT_ALLOWED)
          })
        })
      })

      context('when the sender is not a lock manager', () => {
        const sender = someone

        context('when the sender is a whitelisted relayer', () => {
          before('whitelist relayer', async () => {
            await controller.updateRelayerWhitelist(sender, true, { from: governor })
          })

          context('when the given lock manager is allowed', () => {
            allowLockManager(lockManager, true)

            itCreatesTheActivationLock(sender)
          })

          context('when the given lock manager is not allowed', () => {
            allowLockManager(lockManager, false)

            it('reverts', async () => {
              await assertRevert(lockActivation(lockManager, lockAmount, sender), REGISTRY_ERRORS.LOCK_MANAGER_NOT_ALLOWED)
            })
          })
        })

        context('when the sender is not a whitelisted relayer', () => {
          before('disallow relayer', async () => {
            await controller.updateRelayerWhitelist(sender, false, { from: governor })
          })

          it('reverts', async () => {
            await assertRevert(lockActivation(lockManager, lockAmount, sender), REGISTRY_ERRORS.LOCK_MANAGER_NOT_ALLOWED)
          })
        })
      })
    })
  })

  describe('unlockActivation', () => {
    const lockAmount = bigExp(1000, 18)
    const unlockAmount = bigExp(100, 18)

    const itUnlocksTheActivation = (sender) => {
      it('decreases the lock', async () => {
        await unlockActivation(unlockAmount, sender)
        await unlockActivation(unlockAmount, sender)

        const { amount, total } = await registry.getActivationLock(guardian, lockManager.address)
        assertBn(amount, lockAmount.sub(unlockAmount.mul(bn(2))), 'locked amount does not match')
        assertBn(total, lockAmount.sub(unlockAmount.mul(bn(2))), 'total locked amount does not match')
      })

      it('emits an event', async () => {
        await unlockActivation(unlockAmount, sender)
        const receipt = await unlockActivation(unlockAmount, sender)

        assertAmountOfEvents(receipt, REGISTRY_EVENTS.GUARDIAN_ACTIVATION_LOCK_CHANGED)
        assertEvent(receipt, REGISTRY_EVENTS.GUARDIAN_ACTIVATION_LOCK_CHANGED, { expectedArgs: { guardian, lockManager, amount: lockAmount.sub(unlockAmount.mul(bn(2))), total: lockAmount.sub(unlockAmount.mul(bn(2))) } })
      })

      it('allows to deactivate the unlocked amount', async () => {
        await activate(lockAmount)

        await unlockActivation(unlockAmount, sender)

        const receipt = await registry.deactivate(guardian, unlockAmount, { from: guardian })
        assertEvent(receipt, REGISTRY_EVENTS.GUARDIAN_DEACTIVATION_REQUESTED, { decodeForAbi: GuardiansRegistry.abi, expectedArgs: { guardian, amount: unlockAmount } })
      })
    }

    context('when the sender is not the lock manager', () => {
      context('when the lock manager allows to unlock', () => {
        beforeEach('mock can unlock', async () => {
          await lockManager.mockCanUnlock(true)
        })

        context('when the sender is the guardian', () => {
          const sender = guardian

          context('when there was a locked amount', () => {
            beforeEach('create lock', async () => {
              await registry.updateLockManagerWhitelist(lockManager.address, true, { from: governor })
              await lockManager.lockActivation(guardian, lockAmount)
            })

            itUnlocksTheActivation(sender)

            it('can request a deactivation in the same call', async () => {
              await activate(lockAmount)

              const receipt = await unlockActivation(unlockAmount, sender, true)

              assertEvent(receipt, REGISTRY_EVENTS.GUARDIAN_DEACTIVATION_REQUESTED, { decodeForAbi: GuardiansRegistry.abi, expectedArgs: { guardian, amount: unlockAmount } })
            })
          })

          context('when there was no locked amount', () => {
            it('reverts', async () => {
              await assertRevert(unlockActivation(unlockAmount, sender), REGISTRY_ERRORS.ZERO_LOCK_ACTIVATION)
            })
          })
        })

        context('when the sender is not the guardian', () => {
          const sender = someone

          context('when there was a locked amount', () => {
            beforeEach('create lock', async () => {
              await registry.updateLockManagerWhitelist(lockManager.address, true, { from: governor })
              await lockManager.lockActivation(guardian, lockAmount)
            })

            itUnlocksTheActivation(sender)

            context('when sender is a whitelisted relayer', () => {
              before('whitelist relayer', async () => {
                await controller.updateRelayerWhitelist(sender, true, { from: governor })
              })

              it('can request a deactivation in the same call', async () => {
                await activate(lockAmount)

                const receipt = await unlockActivation(unlockAmount, sender, true)

                assertEvent(receipt, REGISTRY_EVENTS.GUARDIAN_DEACTIVATION_REQUESTED, { decodeForAbi: GuardiansRegistry.abi, expectedArgs: { guardian, amount: unlockAmount } })
              })
            })

            context('when sender was not a whitelisted relayer', () => {
              before('disallow relayer', async () => {
                await controller.updateRelayerWhitelist(sender, false, { from: governor })
              })

              it('cannot request a deactivation in the same call', async () => {
                await activate(lockAmount)

                await assertRevert(unlockActivation(unlockAmount, sender, true), CONTROLLED_ERRORS.SENDER_NOT_ALLOWED)
              })
            })
          })

          context('when there was no locked amount', () => {
            it('reverts', async () => {
              await assertRevert(unlockActivation(unlockAmount, sender), REGISTRY_ERRORS.ZERO_LOCK_ACTIVATION)
            })
          })
        })
      })

      context('when the lock manager does not allow to unlock', () => {
        beforeEach('mock can unlock', async () => {
          await lockManager.mockCanUnlock(false)
        })

        context('when the sender is the guardian', () => {
          const sender = guardian

          beforeEach('create lock', async () => {
            await registry.updateLockManagerWhitelist(lockManager.address, true, { from: governor })
            await lockManager.lockActivation(guardian, lockAmount)
          })

          it('reverts', async () => {
            await assertRevert(unlockActivation(unlockAmount, sender), REGISTRY_ERRORS.CANNOT_UNLOCK_ACTIVATION)
          })
        })

        context('when the sender is not the guardian', () => {
          const sender = someone

          beforeEach('create lock', async () => {
            await registry.updateLockManagerWhitelist(lockManager.address, true, { from: governor })
            await lockManager.lockActivation(guardian, lockAmount)
          })

          it('reverts', async () => {
            await assertRevert(unlockActivation(unlockAmount, sender), REGISTRY_ERRORS.CANNOT_UNLOCK_ACTIVATION)
          })
        })
      })
    })

    context('when the sender is the lock manager', () => {
      context('when there was a locked amount', () => {
        beforeEach('create lock', async () => {
          await registry.updateLockManagerWhitelist(lockManager.address, true, { from: governor })
          await lockManager.lockActivation(guardian, lockAmount)
        })

        it('decreases the lock', async () => {
          await lockManager.unlock(guardian, unlockAmount)

          const { amount, total } = await registry.getActivationLock(guardian, lockManager.address)
          assertBn(amount, lockAmount.sub(unlockAmount), 'locked amount does not match')
          assertBn(total, lockAmount.sub(unlockAmount), 'total locked amount does not match')
        })

        it('emits an event', async () => {
          const receipt = await lockManager.unlock(guardian, unlockAmount)

          assertAmountOfEvents(receipt, REGISTRY_EVENTS.GUARDIAN_ACTIVATION_LOCK_CHANGED, { decodeForAbi: GuardiansRegistry.abi })
          assertEvent(receipt, REGISTRY_EVENTS.GUARDIAN_ACTIVATION_LOCK_CHANGED, { decodeForAbi: GuardiansRegistry.abi, expectedArgs: { guardian, lockManager, amount: lockAmount.sub(unlockAmount), total: lockAmount.sub(unlockAmount) } })
        })

        it('allows to deactivate the unlocked amount', async () => {
          await activate(lockAmount)

          await lockManager.unlock(guardian, unlockAmount)

          const receipt = await registry.deactivate(guardian, unlockAmount, { from: guardian })
          assertEvent(receipt, REGISTRY_EVENTS.GUARDIAN_DEACTIVATION_REQUESTED, { decodeForAbi: GuardiansRegistry.abi, expectedArgs: { guardian, amount: unlockAmount } })
        })
      })

      context('when there was no locked amount', () => {
        it('reverts', async () => {
          await assertRevert(lockManager.unlock(guardian, unlockAmount), REGISTRY_ERRORS.ZERO_LOCK_ACTIVATION)
        })
      })
    })
  })
})<|MERGE_RESOLUTION|>--- conflicted
+++ resolved
@@ -59,15 +59,9 @@
       })
     }
 
-<<<<<<< HEAD
-    const itCreatesTheActivationLock = (sender = undefined, authorize = false) => {
-      it('creates the lock', async () => {
-        await lockActivation(lockManager, lockAmount, sender, authorize)
-=======
     const itCreatesTheActivationLock = (sender = undefined) => {
       it('creates the lock', async () => {
         await lockActivation(lockManager, lockAmount, sender)
->>>>>>> ed899bc6
 
         const { amount, total } = await registry.getActivationLock(guardian, lockManager.address)
         assertBn(amount, lockAmount, 'locked amount does not match')
@@ -75,32 +69,19 @@
       })
 
       it('emits an event', async () => {
-<<<<<<< HEAD
-        await lockActivation(lockManager, lockAmount, sender, authorize)
-        const receipt = await lockActivation(lockManager, lockAmount, sender, authorize)
-=======
         await lockActivation(lockManager, lockAmount, sender)
         const receipt = await lockActivation(lockManager, lockAmount, sender)
->>>>>>> ed899bc6
 
         assertAmountOfEvents(receipt, REGISTRY_EVENTS.GUARDIAN_ACTIVATION_LOCK_CHANGED, { decodeForAbi: registry.abi })
         assertEvent(receipt, REGISTRY_EVENTS.GUARDIAN_ACTIVATION_LOCK_CHANGED, { decodeForAbi: registry.abi, expectedArgs: { guardian, lockManager, amount: lockAmount.mul(bn(2)), total: lockAmount.mul(bn(2)) } })
       })
 
       it('can creates multiple locks', async () => {
-<<<<<<< HEAD
-        await lockActivation(lockManager, lockAmount, sender, authorize)
-        await lockActivation(lockManager, lockAmount, sender, authorize)
-
-        await registry.updateLockManagerWhitelist(anotherLockManager.address, true, { from: governor })
-        await lockActivation(anotherLockManager, lockAmount, sender, authorize)
-=======
         await lockActivation(lockManager, lockAmount, sender)
         await lockActivation(lockManager, lockAmount, sender)
 
         await registry.updateLockManagerWhitelist(anotherLockManager.address, true, { from: governor })
         await lockActivation(anotherLockManager, lockAmount, sender)
->>>>>>> ed899bc6
 
         const { amount, total } = await registry.getActivationLock(guardian, lockManager.address)
         assertBn(amount, lockAmount.mul(bn(2)), 'locked amount does not match')
@@ -110,21 +91,13 @@
       it('does not allow to deactivate the locked amount for present active tokens', async () => {
         await activate(lockAmount)
 
-<<<<<<< HEAD
-        await lockActivation(lockManager, lockAmount, sender, authorize)
-=======
-        await lockActivation(lockManager, lockAmount, sender)
->>>>>>> ed899bc6
+        await lockActivation(lockManager, lockAmount, sender)
 
         await assertRevert(registry.deactivate(guardian, lockAmount, { from: guardian }), REGISTRY_ERRORS.DEACTIVATION_AMOUNT_EXCEEDS_LOCK)
       })
 
       it('does not allow to deactivate the locked amount for future active tokens', async () => {
-<<<<<<< HEAD
-        await lockActivation(lockManager, lockAmount, sender, authorize)
-=======
-        await lockActivation(lockManager, lockAmount, sender)
->>>>>>> ed899bc6
+        await lockActivation(lockManager, lockAmount, sender)
 
         await activate(lockAmount)
 
