--- conflicted
+++ resolved
@@ -293,15 +293,9 @@
                     assert.isTrue(rewarded, 'guardian should have been rewarded')
                     assertBn(actualWeight, weight, 'guardian weight should not have changed')
 
-<<<<<<< HEAD
                     const { available } = await protocolHelper.guardiansRegistry.detailedBalanceOf(address)
                     const expectedANJReward = expectedCollectedTokens.mul(bn(weight)).div(bn(expectedCoherentGuardians))
                     const expectedCurrentAvailableBalance = previousBalances[address].available.add(expectedANJReward)
-=======
-                    const { available } = await protocolHelper.guardiansRegistry.balanceOf(address)
-                    const expectedTokenReward = expectedCollectedTokens.mul(bn(weight)).div(bn(expectedCoherentGuardians))
-                    const expectedCurrentAvailableBalance = previousBalances[address].available.add(expectedTokenReward)
->>>>>>> 25dafb59
                     assertBn(expectedCurrentAvailableBalance, available, 'current available balance does not match')
 
                     const expectedFeeReward = guardianFees.mul(bn(weight)).div(bn(expectedCoherentGuardians))
