--- conflicted
+++ resolved
@@ -21,18 +21,6 @@
   ENDED: bn(5)
 }
 
-<<<<<<< HEAD
-const MODULE_IDS = {
-  court: '0x26f3b895987e349a46d6d91132234924c6d45cfdc564b33427f53e3f9284955c',
-  clock: '0x63e93c672e6c8e1ca35b86391d0d39606b98e2b328db48b135a69bedad6d3cff',
-  treasury: '0x06aa03964db1f7257357ef09714a5f0ca3633723df419e97015e0c7a3e83edb7',
-  voting: '0x7cbb12e82a6d63ff16fe43977f43e3e2b247ecd4e62c0e340da8800a48c67346',
-  registry: '0x3b21d36b36308c830e6c4053fb40a3b6d79dde78947fbf6b0accd30720ab5370',
-  subscriptions: '0x2bfa3327fe52344390da94c32a346eeb1b65a8b583e4335a419b9471e88c1365'
-}
-
-=======
->>>>>>> cec60a91
 module.exports = (web3, artifacts) => {
   const { DEFAULTS, buildHelper } = require('./controller')(web3, artifacts)
 
@@ -277,62 +265,10 @@
 
     async deploy(params) {
       Object.assign(this, { ...DEFAULTS, ...params })
-<<<<<<< HEAD
-      if (!this.governor) this.governor = await this._getAccount(0)
-      if (!this.controller) this.controller = await this.artifacts.require('Controller').new(this.governor, this.governor, this.governor)
-
-      if (!this.feeToken) this.feeToken = await this.artifacts.require('ERC20Mock').new('Court Fee Token', 'CFT', 18)
-      if (!this.jurorToken) this.jurorToken = await this.artifacts.require('ERC20Mock').new('Aragon Network Juror Token', 'ANJ', 18)
-
-      if (!this.voting) this.voting = await this.artifacts.require('CRVoting').new(this.controller.address)
-      if (!this.treasury) this.treasury = await this.artifacts.require('CourtTreasury').new(this.controller.address)
-
-      if (!this.clock) this.clock = await this.artifacts.require('CourtClockMock').new(
-        this.controller.address,
-        this.termDuration,
-        this.firstTermStartTime
-      )
-
-      if (!this.court) this.court = await this.artifacts.require('CourtMock').new(
-        this.controller.address,
-        this.feeToken.address,
-        [this.jurorFee, this.heartbeatFee, this.draftFee, this.settleFee],
-        [this.commitTerms, this.revealTerms, this.appealTerms, this.appealConfirmTerms],
-        [this.penaltyPct, this.finalRoundReduction],
-        [this.firstRoundJurorsNumber, this.appealStepFactor, this.maxRegularAppealRounds],
-        [this.appealCollateralFactor, this.appealConfirmCollateralFactor],
-      )
-
-      if (!this.jurorsRegistry) this.jurorsRegistry = await this.artifacts.require('JurorsRegistryMock').new(
-        this.controller.address,
-        this.jurorToken.address,
-        this.jurorsMinActiveBalance,
-        this.jurorsMinActiveBalance.mul(MAX_UINT64.div(this.finalRoundWeightPrecision)),
-      )
-
-      if (!this.subscriptions) this.subscriptions = await this.artifacts.require('SubscriptionsMock').new(
-        this.controller.address,
-        this.subscriptionPeriodDuration,
-        this.feeToken.address,
-        this.subscriptionFeeAmount,
-        this.subscriptionPrePaymentPeriods,
-        this.subscriptionLatePaymentPenaltyPct,
-        this.subscriptionGovernorSharePct,
-      )
-
-      const ids = Object.values(MODULE_IDS)
-      const implementations = [this.court, this.clock, this.treasury, this.voting, this.jurorsRegistry, this.subscriptions].map(i => i.address)
-      await this.controller.setModules(ids, implementations, { from: this.governor })
-
-      const zeroTermStartTime = this.firstTermStartTime.sub(this.termDuration)
-      await this.setTimestamp(zeroTermStartTime)
-
-=======
       await this.controllerHelper.deploy(params)
       await this.controllerHelper.deployModules()
-      const { controller, court, jurorsRegistry, voting, subscriptions, accounting, feeToken, jurorToken, governor } = this.controllerHelper
-      Object.assign(this, { controller, court, jurorsRegistry, voting, subscriptions, accounting, feeToken, jurorToken, governor })
->>>>>>> cec60a91
+      const { controller, court, jurorsRegistry, voting, subscriptions, treasury, feeToken, jurorToken, governor } = this.controllerHelper
+      Object.assign(this, { controller, court, jurorsRegistry, voting, subscriptions, treasury, feeToken, jurorToken, governor })
       return this.court
     }
 
