# 4.6. PaymentsBook

The `PaymentsBook` module is in charge of collecting any extra payments paid by users to use Aragon Protocol.
This module is simply in charge of collecting any type of payment and distributing it to the corresponding parties: guardians and the governor.
Aragon Protocol does not explicitly require users to provide these extra payments on-chain. The idea is that any custom mechanism can be built on top and then verified by guardians handling arising disputes.

### 4.6.1. Constructor

- **Actor:** Deployer account
- **Inputs:**
    - **Controller:** Address of the `Controller` contract that centralizes all the modules being used
    - **Period duration:** Duration of the payment period in Protocol terms
    - **Governor share permyriad:** Initial ‱ of the collected payments that will be saved for the governor (1/10,000)
- **Authentication:** Open
- **Pre-flight checks:**
    - Ensure that the controller address is a contract
    - Ensure that the period duration is greater than zero
    - Ensure that the new governor share permyriad is not above 10,000‱
- **State transitions:**
    - Save the controller address
    - Save the period duration
    - Save the governor share permyriad

### 4.6.2. Pay

- **Actor:** Users of the Protocol
- **Inputs:**
    - **Token:** Address of the token being used for the payment
    - **Amount:** Amount of tokens being paid
    - **Payer:** Address assigning the payment to
    - **Data:** Optional data to be logged
- **Authentication:** Open
- **Pre-flight checks:**
    - Ensure that the payment amount is greater than zero
- **State transitions:**
    - Update the total amount collected for guardians during the current period
    - Update the total amount collected for the governor during the current period
    - Pull the corresponding amount of tokens from the sender to be deposited in the `PaymentsBook` module, revert if the EC20-transfer wasn't successful or if the ETH received does not match the requested one

### 4.6.3. Claim guardian share

- **Actor:** Guardians of the Protocol
- **Inputs:**
    - **Period ID:** Period identification number
    - **Guardian:** Address of the guardian claiming the shares for
    - **Tokens:** List of addresses of the tokens being claimed
    - **Authorization:** Optional authorization granted by the guardian in case of a third party sender
- **Authentication:** Open. Implicitly, only guardians that have certain amount of ANT tokens activated during the requested period can call this function
- **Pre-flight checks:**
    - Validate signature if given
    - Ensure that the requested period has already ended
<<<<<<< HEAD
    - Ensure that the sender has not claimed their share for the requested token and period
=======
    - Ensure that the sender has not already claimed their share for the requested token and period
>>>>>>> 90ba4cc6
    - Ensure that the sender's share is greater than zero for the requested token and period
- **State transitions:**
    - Update next nonce of the guardian if a signature was given
    - Compute period balance checkpoint if it wasn't computed yet
    - Mark the sender's share as claimed for the requested period and token
    - Transfer the corresponding tokens to the sender, revert if the transfer wasn't successful

### 4.6.4. Claim governor share

- **Actor:** External entity in charge of maintaining the protocol
- **Inputs:**
    - **Period ID:** Period identification number
    - **Tokens:** List of addresses of the tokens being claimed
- **Authentication:** Check the given period is a past period
- **Pre-flight checks:**
<<<<<<< HEAD
    - Ensure that the requested period has already ended
    - Ensure that the governor has not claimed their share for the requested token and period
    - Ensure that the governor's share is greater than zero for the requested token and period
- **State transitions:**
    - Mark the governor's share as claimed for the requested period and token
=======
    - Ensure that the governor's share is greater than zero for the requested token and period
- **State transitions:**
    - Reset the total amount collected for the governor to zero for the given token and period
>>>>>>> 90ba4cc6
    - Transfer the corresponding tokens to the config governor address, revert if the transfer wasn't successful

### 4.6.5. Ensure period balance details

- **Actor:** External entity incentivized in updating the parameters to determine the guardian's share for each period
- **Inputs:**
    - **Period ID:** Period identification number
- **Authentication:** Open
- **Pre-flight checks:**
<<<<<<< HEAD
    - Ensure that the last term included in the requested period has already started
=======
    - Ensure that all the terms contained in the requested period have already been initialized for the Protocol
>>>>>>> 90ba4cc6
- **State transitions:**
    - Pick a random term checkpoint included in the requested period using the next period's start term randomness, and save the total ANT active balance in the `GuardiansRegistry` at that term for the requested period

### 4.6.12. Set governor share permyriad

- **Actor:** External entity in charge of maintaining the protocol
- **Inputs:**
    - **New governor share permyriad:** New ‱ of the collected payments that will be saved for the governor (1/10,000)
- **Authentication:** Only config governor
- **Pre-flight checks:**
    - Ensure that the new governor share permyriad is not above 10,000‱
- **State transitions:**
    - Update the governor share permyriad

### 4.6.13. Recover funds

- **Actor:** External entity in charge of maintaining the protocol
- **Inputs:**
    - **Token:** Address of the ERC20-compatible token or ETH to be recovered from the `PaymentsBook` module
    - **Recipient:** Address that will receive the funds of the `PaymentsBook` module
- **Authentication:** Only funds governor
- **Pre-flight checks:**
    - Ensure that the balance of the `PaymentsBook` module is greater than zero
- **State transitions:**
    - Transfer the whole balance of the `PaymentsBook` module to the recipient address, revert if the transfer wasn't successful<|MERGE_RESOLUTION|>--- conflicted
+++ resolved
@@ -49,11 +49,7 @@
 - **Pre-flight checks:**
     - Validate signature if given
     - Ensure that the requested period has already ended
-<<<<<<< HEAD
-    - Ensure that the sender has not claimed their share for the requested token and period
-=======
     - Ensure that the sender has not already claimed their share for the requested token and period
->>>>>>> 90ba4cc6
     - Ensure that the sender's share is greater than zero for the requested token and period
 - **State transitions:**
     - Update next nonce of the guardian if a signature was given
@@ -69,17 +65,11 @@
     - **Tokens:** List of addresses of the tokens being claimed
 - **Authentication:** Check the given period is a past period
 - **Pre-flight checks:**
-<<<<<<< HEAD
     - Ensure that the requested period has already ended
     - Ensure that the governor has not claimed their share for the requested token and period
     - Ensure that the governor's share is greater than zero for the requested token and period
 - **State transitions:**
     - Mark the governor's share as claimed for the requested period and token
-=======
-    - Ensure that the governor's share is greater than zero for the requested token and period
-- **State transitions:**
-    - Reset the total amount collected for the governor to zero for the given token and period
->>>>>>> 90ba4cc6
     - Transfer the corresponding tokens to the config governor address, revert if the transfer wasn't successful
 
 ### 4.6.5. Ensure period balance details
@@ -89,11 +79,7 @@
     - **Period ID:** Period identification number
 - **Authentication:** Open
 - **Pre-flight checks:**
-<<<<<<< HEAD
     - Ensure that the last term included in the requested period has already started
-=======
-    - Ensure that all the terms contained in the requested period have already been initialized for the Protocol
->>>>>>> 90ba4cc6
 - **State transitions:**
     - Pick a random term checkpoint included in the requested period using the next period's start term randomness, and save the total ANT active balance in the `GuardiansRegistry` at that term for the requested period
 
