## 4.5. Voting

The `Voting` module is in charge of handling all the votes submitted by the drafted guardians and computing the tallies to ensure the final ruling of a dispute once finished.
In particular, the first version of the protocol uses a commit-reveal mechanism. Therefore, the `Voting` module allows guardians to commit and reveal their votes, and leaked other guardians votes.

### 4.5.1. Constructor

- **Actor:** Deployer account
- **Inputs:**
    - **Controller:** Address of the `Controller` contract that centralizes all the modules being used
- **Authentication:** Open
- **Pre-flight checks:**
    - Ensure that the controller address is a contract
- **State transitions:**
    - Save the controller address

### 4.5.2. Delegate

<<<<<<< HEAD
- **Actor:** Any guardian that could potentially be drafted for an adjudication round or an external entity incentivized in a guardian of the Protocol
=======
- **Actor:** Any guardian that could potentially be drafted for an adjudication round or a whitelisted relayer
>>>>>>> ed899bc6
- **Inputs:**
    - **Voter:** Address of the voter setting their delegate
    - **Delegate:** Address of the delegate to be set
- **Authentication:** Open. Implicitly voters on their behalf or a whitelisted relayer.
- **Pre-flight checks:** None
- **State transitions:**
    - Set the voter's delegate

### 4.5.3. Create

- **Actor:** `DisputeManager` module
- **Inputs:**
    - **Vote ID:** Vote identification number
- **Authentication:** Only the current `DisputeManager` module
- **Pre-flight checks:**
    - Ensure there is no other existing vote for the given vote ID
- **State transitions:**
    - Create a new vote object

### 4.5.3. Commit

<<<<<<< HEAD
- **Actor:** Guardian drafted for an adjudication round or an external entity incentivized in a drafted guardian
=======
- **Actor:** Guardian drafted for an adjudication round or a whitelisted relayer
>>>>>>> ed899bc6
- **Inputs:**
    - **Vote ID:** Vote identification number
    - **Voter:** Address of the voter committing the vote for
    - **Commitment:** Hashed outcome to be stored for future reveal
- **Authentication:** Only the voter or a whitelisted relayer. Implicitly, only guardians that were drafted for the corresponding adjudication round can call this function.
- **Pre-flight checks:**
    - Ensure a vote object with that ID exists
    - Ensure that the sender was drafted for the corresponding dispute's adjudication round
    - Ensure that the sender has not committed a vote before
    - Ensure that votes can still be committed for the adjudication round
- **State transitions:**
    - Create a cast vote object for the sender

### 4.5.4. Leak

- **Actor:** External entity incentivized to slash a guardian
- **Inputs:**
    - **Vote ID:** Vote identification number
    - **Voter:** Address of the voter to leak a vote of
    - **Outcome:** Outcome leaked for the voter
    - **Salt:** Salt to decrypt and validate the committed vote of the voter
- **Authentication:** Open
- **Pre-flight checks:**
    - Ensure the voter commitment can be decrypted with the provided outcome and salt values
    - Ensure that votes can still be committed for the adjudication round
- **State transitions:**
    - Update the voter's cast vote object marking it as leaked

### 4.5.5. Reveal

- **Actor:** Guardian drafted for an adjudication round
- **Inputs:**
    - **Vote ID:** Vote identification number
    - **Voter:** Address of the voter revealing a vote for
    - **Outcome:** Outcome leaked for the voter
    - **Salt:** Salt to decrypt and validate the committed vote of the voter
- **Authentication:** Open
- **Pre-flight checks:**
    - Ensure the voter commitment can be decrypted with the provided outcome and salt values
    - Ensure the resultant outcome is valid
    - Ensure that votes can still be revealed for the adjudication round
- **State transitions:**
    - Update the voter's cast vote object saving the corresponding outcome
    - Update the vote object tally<|MERGE_RESOLUTION|>--- conflicted
+++ resolved
@@ -16,11 +16,7 @@
 
 ### 4.5.2. Delegate
 
-<<<<<<< HEAD
-- **Actor:** Any guardian that could potentially be drafted for an adjudication round or an external entity incentivized in a guardian of the Protocol
-=======
 - **Actor:** Any guardian that could potentially be drafted for an adjudication round or a whitelisted relayer
->>>>>>> ed899bc6
 - **Inputs:**
     - **Voter:** Address of the voter setting their delegate
     - **Delegate:** Address of the delegate to be set
@@ -42,11 +38,7 @@
 
 ### 4.5.3. Commit
 
-<<<<<<< HEAD
-- **Actor:** Guardian drafted for an adjudication round or an external entity incentivized in a drafted guardian
-=======
 - **Actor:** Guardian drafted for an adjudication round or a whitelisted relayer
->>>>>>> ed899bc6
 - **Inputs:**
     - **Vote ID:** Vote identification number
     - **Voter:** Address of the voter committing the vote for
