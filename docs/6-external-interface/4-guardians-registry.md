--- conflicted
+++ resolved
@@ -198,35 +198,13 @@
 - **Outputs:**
     - **Term ID:** Term ID in which the guardian's withdrawals will be unlocked (due to final rounds)
 
-<<<<<<< HEAD
-#### 6.4.2.13. Total active balance limit
-=======
-#### 6.4.2.12. Is activator whitelisted
-- **Inputs:**
-    - **Activator:** Address of the activator being queried
-- **Pre-flight checks:** None
-- **Outputs:**
-    - **Allowed:** Whether the activator is whitelisted
-
-#### 6.4.2.13. Is lock manager whitelisted
-- **Inputs:**
-    - **Lock manager:** Address of the lock manager being queried
-- **Pre-flight checks:** None
-- **Outputs:**
-    - **Allowed:** Whether the lock manager is whitelisted
-
-#### 6.4.2.14. Total active balance limit
->>>>>>> 36c1abbe
+#### 6.4.2.12. Total active balance limit
 - **Inputs:** None
 - **Pre-flight checks:** None
 - **Outputs:**
     - **Total active balance limit:** Maximum amount of total active balance that can be held in the registry
 
-<<<<<<< HEAD
-#### 6.4.2.14. Guardian ID
-=======
-#### 6.4.2.15. Guardian ID
->>>>>>> 36c1abbe
+#### 6.4.2.13. Guardian ID
 - **Inputs:**
     - **Guardian:** Address of the guardian querying the ID of
 - **Pre-flight checks:** None
