--- conflicted
+++ resolved
@@ -153,15 +153,10 @@
      * @return keys List of keys found for each requested value in the same order
      * @return values List of node values found for each requested value in the same order
      */
-<<<<<<< HEAD
     function search(Tree storage self, uint256[] memory _values, uint64 _time) internal view
         returns (uint256[] memory keys, uint256[] memory values)
     {
-        require(_values.length > uint256(0), ERROR_MISSING_SEARCH_VALUES);
-=======
-    function search(Tree storage self, uint256[] _values, uint64 _time) internal view returns (uint256[] keys, uint256[] values) {
         require(_values.length > 0, ERROR_MISSING_SEARCH_VALUES);
->>>>>>> 990dd770
 
         // Throw out-of-bounds error if there are no items in the tree or the highest value being searched is greater than the total
         uint256 total = getTotalAt(self, _time, true);
