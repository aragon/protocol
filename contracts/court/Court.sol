pragma solidity ^0.5.8;

// Inspired by: Kleros.sol https://github.com/kleros/kleros @ 7281e69
import "@aragon/os/contracts/lib/token/ERC20.sol";
import "@aragon/os/contracts/common/SafeERC20.sol";
import "@aragon/os/contracts/lib/math/SafeMath.sol";
import "@aragon/os/contracts/lib/math/SafeMath64.sol";
import "@aragon/os/contracts/common/Uint256Helpers.sol";

import "../lib/PctHelpers.sol";
import "../voting/ICRVoting.sol";
import "../voting/ICRVotingOwner.sol";
import "../treasury/ITreasury.sol";
import "../arbitration/IArbitrable.sol";
import "../registry/IJurorsRegistry.sol";
import "../subscriptions/ISubscriptions.sol";
import "../controller/ControlledRecoverable.sol";


contract Court is ControlledRecoverable, ICRVotingOwner {
    using SafeERC20 for ERC20;
    using SafeMath for uint256;
    using SafeMath64 for uint64;
    using PctHelpers for uint256;
    using Uint256Helpers for uint256;

    // Authorization-related error messages
    string private constant ERROR_SENDER_NOT_VOTING = "CT_SENDER_NOT_VOTING";

<<<<<<< HEAD
    // Configs-related error messages
    string private constant ERROR_TERM_DURATION_TOO_LONG = "CT_TERM_DURATION_TOO_LONG";
    string private constant ERROR_BAD_FIRST_TERM_START_TIME = "CT_BAD_FIRST_TERM_START_TIME";
    string private constant ERROR_TOO_OLD_TERM = "CT_TOO_OLD_TERM";
    string private constant ERROR_CONFIG_PERIOD = "CT_CONFIG_PERIOD";
    string private constant ERROR_INVALID_PENALTY_PCT = "CT_INVALID_PENALTY_PCT";
    string private constant ERROR_BAD_INITIAL_JURORS = "CT_BAD_INITIAL_JURORS";
    string private constant ERROR_BAD_APEAL_STEP_FACTOR = "CT_BAD_APEAL_STEP_FACTOR";
    string private constant ERROR_INVALID_MAX_APPEAL_ROUNDS = "CT_INVALID_MAX_APPEAL_ROUNDS";
    string private constant ERROR_ZERO_COLLATERAL_FACTOR = "CT_0_COLLATERAL_FACTOR";
    string private constant ERROR_BAD_MAX_DRAFT_BATCH_SIZE = "CT_BAD_MAX_DRAFT_BATCH_SIZE";

    // Terms-related error messages
    string private constant ERROR_TERM_OUTDATED = "CT_TERM_OUTDATED";
    string private constant ERROR_TOO_MANY_TRANSITIONS = "CT_TOO_MANY_TRANSITIONS";
    string private constant ERROR_INVALID_TRANSITION_TERMS = "CT_INVALID_TRANSITION_TERMS";
    string private constant ERROR_TERM_RANDOMNESS_NOT_YET = "CT_TERM_RANDOMNESS_NOT_YET";
    string private constant ERROR_TERM_DOES_NOT_EXIST = "CT_TERM_DOES_NOT_EXIST";
    string private constant ERROR_TERM_RANDOMNESS_NOT_AVAILABLE = "CT_TERM_RANDOMNESS_NOT_AVAILABLE";

=======
>>>>>>> cf538b97
    // Disputes-related error messages
    string private constant ERROR_TERM_OUTDATED = "CT_TERM_OUTDATED";
    string private constant ERROR_DISPUTE_DOES_NOT_EXIST = "CT_DISPUTE_DOES_NOT_EXIST";
    string private constant ERROR_INVALID_DISPUTE_STATE = "CT_INVALID_DISPUTE_STATE";
    string private constant ERROR_INVALID_RULING_OPTIONS = "CT_INVALID_RULING_OPTIONS";
    string private constant ERROR_SUBSCRIPTION_NOT_PAID = "CT_SUBSCRIPTION_NOT_PAID";
    string private constant ERROR_DEPOSIT_FAILED = "CT_DEPOSIT_FAILED";

    // Rounds-related error messages
    string private constant ERROR_ROUND_IS_FINAL = "CT_ROUND_IS_FINAL";
    string private constant ERROR_ROUND_DOES_NOT_EXIST = "CT_ROUND_DOES_NOT_EXIST";
    string private constant ERROR_INVALID_ADJUDICATION_STATE = "CT_INVALID_ADJUDICATION_STATE";
    string private constant ERROR_ROUND_ALREADY_DRAFTED = "CT_ROUND_ALREADY_DRAFTED";
    string private constant ERROR_ROUND_NOT_APPEALED = "CT_ROUND_NOT_APPEALED";
    string private constant ERROR_INVALID_APPEAL_RULING = "CT_INVALID_APPEAL_RULING";

    // Settlements-related error messages
    string private constant ERROR_PREV_ROUND_NOT_SETTLED = "CT_PREVIOUS_ROUND_NOT_SETTLED";
    string private constant ERROR_ROUND_ALREADY_SETTLED = "CT_ROUND_ALREADY_SETTLED";
    string private constant ERROR_ROUND_NOT_SETTLED = "CT_ROUND_PENALTIES_NOT_SETTLED";
    string private constant ERROR_JUROR_ALREADY_REWARDED = "CT_JUROR_ALREADY_REWARDED";
    string private constant ERROR_WONT_REWARD_NON_VOTER_JUROR = "CT_WONT_REWARD_NON_VOTER_JUROR";
    string private constant ERROR_WONT_REWARD_INCOHERENT_JUROR = "CT_WONT_REWARD_INCOHERENT_JUROR";
    string private constant ERROR_ROUND_APPEAL_ALREADY_SETTLED = "CT_APPEAL_ALREADY_SETTLED";

    // Minimum possible rulings for a dispute
    uint8 internal constant MIN_RULING_OPTIONS = 2;

    // Maximum possible rulings for a dispute, equal to minimum limit
    uint8 internal constant MAX_RULING_OPTIONS = MIN_RULING_OPTIONS;

    // Precision factor used to improve rounding when computing weights for the final round
    uint256 internal constant FINAL_ROUND_WEIGHT_PRECISION = 1000;

    enum DisputeState {
        PreDraft,
        Adjudicating,
        Executed
    }

    enum AdjudicationState {
        Invalid,
        Committing,
        Revealing,
        Appealing,
        ConfirmingAppeal,
        Ended
    }

    struct Dispute {
        IArbitrable subject;           // Arbitrable associated to a dispute
        uint8 possibleRulings;         // Number of possible rulings jurors can vote for each dispute
        uint8 finalRuling;             // Winning ruling of a dispute
        DisputeState state;            // State of a dispute: pre-draft, adjudicating, or executed
        AdjudicationRound[] rounds;    // List of rounds for each dispute
    }

    struct AdjudicationRound {
        uint64 draftTermId;            // Term from which the jurors of a round can be drafted
        uint64 jurorsNumber;           // Number of jurors drafted for a round
        address triggeredBy;           // Address that triggered a round
        bool settledPenalties;         // Whether or not penalties have been settled for a round
        uint256 jurorFees;             // Total amount of fees to be distributed between the winning jurors of a round
        address[] jurors;              // List of jurors drafted for a round
        mapping (address => JurorState) jurorsStates; // List of states for each drafted juror indexed by address
        uint64 delayedTerms;           // Number of terms a round was delayed based on its requested draft term id
        uint64 selectedJurors;         // Number of jurors selected for a round, to allow drafts to be batched
        uint64 coherentJurors;         // Number of drafted jurors that voted in favor of the dispute final ruling
        uint64 settledJurors;          // Number of jurors whose rewards were already settled
        uint256 collectedTokens;       // Total amount of tokens collected from losing jurors
        Appeal appeal;                 // Appeal-related information of a round
    }

    struct JurorState {
        uint64 weight;                 // Weight computed for a juror on a round
        bool rewarded;                 // Whether or not a drafted juror was rewarded
    }

    struct Appeal {
        address maker;                 // Address of the appealer
        uint8 appealedRuling;          // Ruling appealing in favor of
        address taker;                 // Address of the one confirming an appeal
        uint8 opposedRuling;           // Ruling opposed to an appeal
        bool settled;                  // Whether or not an appeal has been settled
    }

    struct NextRoundDetails {
        uint64 startTerm;              // Term id from which the next round will start
        uint64 jurorsNumber;           // Jurors number for the next round
        DisputeState newDisputeState;  // New state for the dispute associated to the given round after the appeal
        ERC20 feeToken;                // ERC20 token used for the next round fees
        uint256 totalFees;             // Total amount of fees to be distributed between the winning jurors of the next round
        uint256 jurorFees;             // Total amount of fees for a regular round at the given term
        uint256 appealDeposit;         // Amount to be deposit of fees for a regular round at the given term
        uint256 confirmAppealDeposit;  // Total amount of fees for a regular round at the given term
    }

<<<<<<< HEAD
    // Duration in seconds for each term of the Court
    uint64 public termDuration;

    // Last ensured term id
    uint64 internal termId;

    // Future term id in which a config change has been scheduled
    uint64 internal configChangeTermId;

    // Max jurors to be drafted in each batch. To prevent running out of gas. We allow to change it because max gas per tx can vary
    // As a reference, drafting 100 jurors from a small tree of 4 would cost ~2.4M. Drafting 500, ~7.75M.
    uint64 public maxJurorsPerDraftBatch;

    // List of Court terms indexed by id
    mapping (uint64 => Term) internal terms;

    // List of all the disputes created in the Court
    Dispute[] internal disputes;

    // List of all the configs used in the Court
    CourtConfig[] internal courtConfigs;

    event NewTerm(uint64 termId, address indexed heartbeatSender);
    event NewCourtConfig(uint64 fromTermId, uint64 courtConfigId);
    event MaxJurorsPerDraftBatchSet(uint64 previousMaxJurorsPerDraftBatch, uint64 currentMaxJurorsPerDraftBatch);
=======
    // List of all the disputes created in the Court
    Dispute[] internal disputes;

>>>>>>> cf538b97
    event DisputeStateChanged(uint256 indexed disputeId, DisputeState indexed state);
    event NewDispute(uint256 indexed disputeId, address indexed subject, uint64 indexed draftTermId, uint64 jurorsNumber);
    event RulingAppealed(uint256 indexed disputeId, uint256 indexed roundId, uint8 ruling);
    event RulingAppealConfirmed(uint256 indexed disputeId, uint256 indexed roundId, uint64 indexed draftTermId, uint256 jurorsNumber);
    event RulingExecuted(uint256 indexed disputeId, uint8 indexed ruling);
    event PenaltiesSettled(uint256 indexed disputeId, uint256 indexed roundId, uint256 collectedTokens);
    event RewardSettled(uint256 indexed disputeId, uint256 indexed roundId, address juror);
    event AppealDepositSettled(uint256 indexed disputeId, uint256 indexed roundId);

    /**
    * @dev Ensure the msg.sender is the CR Voting module
    */
    modifier onlyVoting() {
        ICRVoting voting = _voting();
        require(msg.sender == address(voting), ERROR_SENDER_NOT_VOTING);
        _;
    }

    /**
    * @dev Ensure a dispute exists
    * @param _disputeId Identification number of the dispute to be ensured
    */
    modifier disputeExists(uint256 _disputeId) {
        _checkDisputeExists(_disputeId);
        _;
    }

    /**
<<<<<<< HEAD
    * @dev Constructor function
    * @param _controller Address of the controller
    * @param _termDuration Duration in seconds per term (recommended 1 hour)
    * @param _firstTermStartTime Timestamp in seconds when the court will open (to give time for juror on-boarding)
    * @param _maxJurorsPerDraftBatch Max number of jurors to be drafted per batch
    * @param _feeToken Address of the token contract that is used to pay for fees
    * @param _fees Array containing:
    *        0. jurorFee The amount of _feeToken that is paid per juror per dispute
    *        1. heartbeatFee The amount of _feeToken per dispute to cover maintenance costs
    *        2. draftFee The amount of _feeToken per juror to cover the drafting cost
    *        3. settleFee The amount of _feeToken per juror to cover round settlement cost
    * @param _roundStateDurations Array containing the durations in terms of the different phases of a dispute:
    *        0. commitTerms Commit period duration in terms
    *        1. revealTerms Reveal period duration in terms
    *        2. appealTerms Appeal period duration in terms
    *        3. appealConfirmationTerms Appeal confirmation period duration in terms
    * @param _pcts Array containing:
    *        0. penaltyPct ‱ of minJurorsActiveBalance that can be slashed (1/10,000)
    *        1. finalRoundReduction ‱ of fee reduction for the last appeal round (1/10,000)
    * @param _roundParams Array containing params for rounds:
    *        0. firstRoundJurorsNumber Number of jurors to be drafted for the first round of disputes
    *        1. appealStepFactor Increasing factor for the number of jurors of each round of a dispute
    *        2. maxRegularAppealRounds Number of regular appeal rounds before the final round is triggered
    * @param _appealCollateralParams Array containing params for appeal collateral:
    *        0. appealCollateralFactor Multiple of juror fees required to appeal a preliminary ruling
    *        1. appealConfirmCollateralFactor Multiple of juror fees required to confirm appeal
    */
    constructor(
        Controller _controller,
        uint64 _termDuration,
        uint64 _firstTermStartTime,
        uint64 _maxJurorsPerDraftBatch,
        ERC20 _feeToken,
        uint256[4] memory _fees,
        uint64[4] memory _roundStateDurations,
        uint16[2] memory _pcts,
        uint64[3] memory _roundParams,
        uint256[2] memory _appealCollateralParams
    )
        ControlledRecoverable(_controller)
        public
    {
        // No need to explicitly call `Controlled` constructor since `ControlledRecoverable` is already doing it
        // This seems reasonable enough, and this way we avoid using SafeMath for termDurarion
        require(_termDuration < MAX_TERM_DURATION, ERROR_TERM_DURATION_TOO_LONG);
        require(
            _firstTermStartTime >= getTimestamp64() + _termDuration && _firstTermStartTime <= getTimestamp64() + MAX_FIRST_TERM_DELAY_PERIOD,
            ERROR_BAD_FIRST_TERM_START_TIME
        );

        termDuration = _termDuration;

        // No need for SafeMath: checked above
        terms[0].startTime = _firstTermStartTime - _termDuration;

        _setMaxJurorsPerDraftBatch(_maxJurorsPerDraftBatch);

        // Leave config at index 0 empty for non-scheduled config changes
        courtConfigs.length = 1;
        _setCourtConfig(
            0, // term id zero
            _feeToken,
            _fees,
            _roundStateDurations,
            _pcts,
            _roundParams,
            _appealCollateralParams
        );
    }

    /**
    * @notice Sets the global configuration for the max number of jurors to be drafted per batch to `_maxJurorsPerDraftBatch`
    * @param _maxJurorsPerDraftBatch Max number of jurors to be drafted per batch
    */
    function setMaxJurorsPerDraftBatch(uint64 _maxJurorsPerDraftBatch) external onlyConfigGovernor {
        _setMaxJurorsPerDraftBatch(_maxJurorsPerDraftBatch);
    }

    /**
    * @notice Change Court configuration params
    * @param _termId Term which the config will be effective at
    * @param _feeToken Address of the token contract that is used to pay for fees.
    * @param _fees Array containing:
    *        _jurorFee The amount of _feeToken that is paid per juror per dispute
    *        _heartbeatFee The amount of _feeToken per dispute to cover maintenance costs.
    *        _draftFee The amount of _feeToken per juror to cover the drafting cost.
    *        _settleFee The amount of _feeToken per juror to cover round settlement cost.
    * @param _roundStateDurations Array containing the durations in terms of the different phases of a dispute,
    *        in this order: commit, reveal, appeal and appeal confirm
    * @param _pcts Array containing:
    *        _penaltyPct ‱ of minJurorsActiveBalance that can be slashed (1/10,000)
    *        _finalRoundReduction ‱ of fee reduction for the last appeal round (1/10,000)
    * @param _roundParams Array containing params for rounds:
    *        _firstRoundJurorsNumber Number of jurors to be drafted for the first round of disputes
    *        _appealStepFactor Increasing factor for the number of jurors of each round of a dispute
    *        _maxRegularAppealRounds Number of regular appeal rounds before the final round is triggered
    * @param _appealCollateralParams Array containing params for appeal collateral:
    *        _appealCollateralFactor Multiple of juror fees required to appeal a preliminary ruling
    *        _appealConfirmCollateralFactor Multiple of juror fees required to confirm appeal
=======
    * @dev Ensure a dispute round exists
    * @param _disputeId Identification number of the dispute to be ensured
    * @param _roundId Identification number of the dispute round to be ensured
    */
    modifier roundExists(uint256 _disputeId, uint256 _roundId) {
        _checkRoundExists(_disputeId, _roundId);
        _;
    }

    /**
    * @dev Constructor function
    * @param _controller Address of the controller
>>>>>>> cf538b97
    */
    constructor(Controller _controller) ControlledRecoverable(_controller) public {
        // solium-disable-previous-line no-empty-blocks
        // No need to explicitly call `Controlled` constructor since `ControlledRecoverable` is already doing it
    }

    /**
    * @notice Create a dispute over `_subject` with `_possibleRulings` possible rulings in next term
    * @dev Create a dispute to be drafted in a future term
    * @param _subject Arbitrable subject being disputed
    * @param _possibleRulings Number of possible rulings allowed for the drafted jurors to vote on the dispute
    * @return Dispute identification number
    */
    function createDispute(IArbitrable _subject, uint8 _possibleRulings) external returns (uint256) {
        // TODO: Limit the min amount of terms before drafting (to allow for evidence submission)
        // TODO: ERC165 check that _subject conforms to the Arbitrable interface
        // TODO: require(address(_subject) == msg.sender, ERROR_INVALID_DISPUTE_CREATOR);
        uint64 termId = _ensureCurrentTerm();
        ISubscriptions subscriptions = _subscriptions();
        require(subscriptions.isUpToDate(address(_subject)), ERROR_SUBSCRIPTION_NOT_PAID);
        require(_possibleRulings >= MIN_RULING_OPTIONS && _possibleRulings <= MAX_RULING_OPTIONS, ERROR_INVALID_RULING_OPTIONS);

        // Create the dispute
        uint64 draftTermId = termId + 1;
        uint256 disputeId = disputes.length++;
        Dispute storage dispute = disputes[disputeId];
        dispute.subject = _subject;
        dispute.possibleRulings = _possibleRulings;
        Config memory config = _getConfigAt(draftTermId);
        uint64 jurorsNumber = config.disputes.firstRoundJurorsNumber;
        emit NewDispute(disputeId, address(_subject), draftTermId, jurorsNumber);

        // Create first adjudication round of the dispute
        (ERC20 feeToken, uint256 jurorFees, uint256 totalFees) = _getRegularRoundFees(config.fees, jurorsNumber);
        _createRound(disputeId, DisputeState.PreDraft, draftTermId, jurorsNumber, jurorFees);

        // Pay round fees and return dispute id
        _depositSenderAmount(feeToken, totalFees);
        return disputeId;
    }

    /**
     * @notice Draft jurors for the next round of dispute #`_disputeId`
     * @param _disputeId Identification number of the dispute to be drafted
     */
<<<<<<< HEAD
    function draft(uint256 _disputeId) external {
        disputeExists(_disputeId);
=======
    function draft(uint256 _disputeId, uint64 _maxJurorsToBeDrafted) external disputeExists(_disputeId) {
>>>>>>> cf538b97
        // Drafts can only be computed when the Court is up-to-date. Note that forcing a term transition won't work since the term randomness
        // is always based on the next term which means it won't be available anyway.
        IClock clock = _clock();
        uint64 requiredTransitions = _clock().getNeededTermTransitions();
        require(uint256(requiredTransitions) == 0, ERROR_TERM_OUTDATED);
        uint64 currentTermId = controller.getLastEnsuredTermId();

        // Ensure dispute has not been drafted yet
        Dispute storage dispute = disputes[_disputeId];
        require(dispute.state == DisputeState.PreDraft, ERROR_ROUND_ALREADY_DRAFTED);

        // Ensure draft term randomness can be computed for the current block number
        AdjudicationRound storage round = dispute.rounds[dispute.rounds.length - 1];
        // TODO: stack too deep issue - cannot cache round.draftTermId
        bytes32 draftTermRandomness = clock.ensureTermRandomness(round.draftTermId);

        // Draft the min number of jurors between the one requested by the sender and the one requested by the disputer
        uint64 jurorsNumber = round.jurorsNumber;
        uint64 selectedJurors = round.selectedJurors;
        uint64 maxJurorsPerDraftBatch_ = maxJurorsPerDraftBatch;
        // No need for SafeMath: selectedJurors is set in `_draft` function, by adding to it `requestedJurors`. The line below prevents underflow
        uint64 jurorsToBeDrafted = jurorsNumber - selectedJurors;
        uint64 requestedJurors = jurorsToBeDrafted < maxJurorsPerDraftBatch_ ? jurorsToBeDrafted : maxJurorsPerDraftBatch_;

        // Draft jurors for the given dispute and reimburse fees
        Config memory config = _getDisputeConfig(dispute);
        bool draftEnded = _draft(_disputeId, round, jurorsNumber, selectedJurors, requestedJurors, currentTermId, draftTermRandomness, config);

        // If the drafting is over, update its state
        if (draftEnded) {
            // Note that we can avoid using SafeMath here since we already ensured `termId` is greater than or equal to `round.draftTermId`
            round.delayedTerms = currentTermId - round.draftTermId;
            dispute.state = DisputeState.Adjudicating;
            emit DisputeStateChanged(_disputeId, DisputeState.Adjudicating);
        }
    }

    /**
    * @notice Appeal round #`_roundId` of dispute #`_disputeId` in favor of ruling `_ruling`
    * @param _disputeId Identification number of the dispute being appealed
    * @param _roundId Identification number of the dispute round being appealed
    * @param _ruling Ruling appealing a dispute round in favor of
    */
    function createAppeal(uint256 _disputeId, uint256 _roundId, uint8 _ruling) external roundExists(_disputeId, _roundId) {
        // Ensure current term and check that the given round can be appealed.
        // Note that if there was a final appeal the adjudication state will be 'Ended'.
        Dispute storage dispute = disputes[_disputeId];
        _checkAdjudicationState(dispute, _roundId, AdjudicationState.Appealing);

        // Ensure that the ruling being appealed in favor of is valid and different from the current winning ruling
        ICRVoting voting = _voting();
        uint256 voteId = _getVoteId(_disputeId, _roundId);
        uint8 roundWinningRuling = voting.getWinningOutcome(voteId);
        require(roundWinningRuling != _ruling && voting.isValidOutcome(voteId, _ruling), ERROR_INVALID_APPEAL_RULING);

        // Update round appeal state
        AdjudicationRound storage round = dispute.rounds[_roundId];
        Appeal storage appeal = round.appeal;
        appeal.maker = msg.sender;
        appeal.appealedRuling = _ruling;
        emit RulingAppealed(_disputeId, _roundId, _ruling);

        // Pay appeal deposit
        NextRoundDetails memory nextRound = _getNextRoundDetails(dispute, round, _roundId);
        _depositSenderAmount(nextRound.feeToken, nextRound.appealDeposit);
    }

    /**
    * @notice Confirm appeal for round #`_roundId` of dispute #`_disputeId` in favor of ruling `_ruling`
    * @param _disputeId Identification number of the dispute confirming an appeal of
    * @param _roundId Identification number of the dispute round confirming an appeal of
    * @param _ruling Ruling being confirmed against a dispute round appeal
    */
    function confirmAppeal(uint256 _disputeId, uint256 _roundId, uint8 _ruling) external roundExists(_disputeId, _roundId) {
        // Ensure current term and check that the given round is appealed and can be confirmed.
        // Note that if there was a final appeal the adjudication state will be 'Ended'.
        Dispute storage dispute = disputes[_disputeId];
        _checkAdjudicationState(dispute, _roundId, AdjudicationState.ConfirmingAppeal);

        // Ensure that the ruling being confirmed in favor of is valid and different from the appealed ruling
        AdjudicationRound storage round = dispute.rounds[_roundId];
        Appeal storage appeal = round.appeal;
        uint256 voteId = _getVoteId(_disputeId, _roundId);
        require(appeal.appealedRuling != _ruling && _voting().isValidOutcome(voteId, _ruling), ERROR_INVALID_APPEAL_RULING);

        // Create a new adjudication round for the dispute
        NextRoundDetails memory nextRound = _getNextRoundDetails(dispute, round, _roundId);
        DisputeState newDisputeState = nextRound.newDisputeState;
        uint256 newRoundId = _createRound(_disputeId, newDisputeState, nextRound.startTerm, nextRound.jurorsNumber, nextRound.jurorFees);

        // Update previous round appeal state
        appeal.taker = msg.sender;
        appeal.opposedRuling = _ruling;
        emit RulingAppealConfirmed(_disputeId, newRoundId, nextRound.startTerm, nextRound.jurorsNumber);

        // Pay appeal confirm deposit
        _depositSenderAmount(nextRound.feeToken, nextRound.confirmAppealDeposit);
    }

    /**
    * @notice Execute the arbitrable associated to dispute #`_disputeId` based on its final ruling
    * @param _disputeId Identification number of the dispute to be executed
    */
    function executeRuling(uint256 _disputeId) external disputeExists(_disputeId) {
        Dispute storage dispute = disputes[_disputeId];
        require(dispute.state != DisputeState.Executed, ERROR_INVALID_DISPUTE_STATE);

        uint8 finalRuling = _ensureFinalRuling(_disputeId);
        dispute.state = DisputeState.Executed;
        dispute.subject.rule(_disputeId, uint256(finalRuling));
        emit RulingExecuted(_disputeId, finalRuling);
    }

    /**
    * @notice Settle penalties for round #`_roundId` of dispute #`_disputeId`
    * @dev In case of a regular round, all the drafted jurors that didn't vote in favor of the final ruling of the given dispute will be slashed.
    *      For final rounds, jurors are slashed when voting, thus it will considered these rounds settled at once. Rewards have to be manually
    *      claimed through `settleReward` which will return pre-slashed tokens for the winning jurors of a final round as well.
    * @param _disputeId Identification number of the dispute to settle penalties for
    * @param _roundId Identification number of the dispute round to settle penalties for
    * @param _jurorsToSettle Maximum number of jurors to be slashed in this call. It can be set to zero to slash all the losing jurors of the
    *        given round. This argument is only used when settling regular rounds.
    */
    function settlePenalties(uint256 _disputeId, uint256 _roundId, uint256 _jurorsToSettle) external roundExists(_disputeId, _roundId) {
        // Enforce that rounds are settled in order to avoid one round without incentive to settle. Even if there is a settleFee
        // it may not be big enough and all jurors in the round could be slashed.
        Dispute storage dispute = disputes[_disputeId];
        require(_roundId == 0 || dispute.rounds[_roundId - 1].settledPenalties, ERROR_PREV_ROUND_NOT_SETTLED);

        // Ensure given round has not been settled yet
        AdjudicationRound storage round = dispute.rounds[_roundId];
        require(!round.settledPenalties, ERROR_ROUND_ALREADY_SETTLED);

        // Set the number of jurors that voted in favor of the final ruling if we haven't started settling yet
        uint8 finalRuling = _ensureFinalRuling(_disputeId);
        uint256 voteId = _getVoteId(_disputeId, _roundId);
        if (round.settledJurors == 0) {
            // Note that we are safe to cast the tally of a ruling to uint64 since the highest value a ruling can have is
            // `jurorsNumbers` for regular rounds or total active balance of the registry for final rounds, and both are
            // ensured to fit in uint64
            ICRVoting voting = _voting();
            round.coherentJurors = uint64(voting.getOutcomeTally(voteId, finalRuling));
        }

        Config memory config = _getDisputeConfig(dispute);
        ITreasury treasury = _treasury();
        ERC20 feeToken = config.fees.token;
        if (_isRegularRound(_roundId, config)) {
            // For regular appeal rounds we compute the amount of locked tokens that needs to get burned in batches.
            // The callers of this function will get rewarded in this case.
            uint256 jurorsSettled = _settleRegularRoundPenalties(round, voteId, finalRuling, config.disputes.penaltyPct, _jurorsToSettle);
            treasury.assign(feeToken, msg.sender, config.fees.settleFee.mul(jurorsSettled));
        } else {
            // For the final appeal round, there is no need to settle in batches since, to guarantee scalability,
            // all the tokens collected from jurors participating in the final round are burned, and those jurors who
            // voted in favor of the winning ruling can claim their collected tokens back along with their reward.
            // Note that the caller of this function is not being reimbursed.
            round.settledPenalties = true;
        }

        if (round.settledPenalties) {
            uint256 collectedTokens = round.collectedTokens;
            emit PenaltiesSettled(_disputeId, _roundId, collectedTokens);
            _burnCollectedTokensIfNecessary(dispute, round, _roundId, treasury, feeToken, collectedTokens);
        }
    }

    /**
    * @notice Claim reward for round #`_roundId` of dispute #`_disputeId` for juror `_juror`
    * @dev For regular rounds, it will only reward winning
    * @param _disputeId Identification number of the dispute to settle penalties for
    * @param _roundId Identification number of the dispute round to settle penalties for
    * @param _juror Identification number of the dispute round to settle penalties for
    */
    function settleReward(uint256 _disputeId, uint256 _roundId, address _juror) external roundExists(_disputeId, _roundId) {
        // Ensure dispute round penalties are settled first
        Dispute storage dispute = disputes[_disputeId];
        AdjudicationRound storage round = dispute.rounds[_roundId];
        require(round.settledPenalties, ERROR_ROUND_NOT_SETTLED);

        // Ensure given juror was not rewarded yet and was drafted for the given round
        JurorState storage jurorState = round.jurorsStates[_juror];
        require(!jurorState.rewarded, ERROR_JUROR_ALREADY_REWARDED);
        require(uint256(jurorState.weight) > 0, ERROR_WONT_REWARD_NON_VOTER_JUROR);
        jurorState.rewarded = true;

        // Check if the given juror has voted in favor of the final ruling of the dispute in this round
        ICRVoting voting = _voting();
        uint256 voteId = _getVoteId(_disputeId, _roundId);
        require(voting.hasVotedInFavorOf(voteId, dispute.finalRuling, _juror), ERROR_WONT_REWARD_INCOHERENT_JUROR);

        // Distribute the collected tokens of the jurors that were slashed weighted by the winning jurors. Note that
        // we are penalizing jurors that refused intentionally their vote for the final round.
        // Note that coherentJurors has to be > 0 because above it's required that _juror voted in favour (so at the very least there is one),
        // therefore divisions below are safe.
        uint256 coherentJurors = round.coherentJurors;
        uint256 collectedTokens = round.collectedTokens;
        if (collectedTokens > 0) {
            IJurorsRegistry jurorsRegistry = _jurorsRegistry();
            jurorsRegistry.assignTokens(_juror, uint256(jurorState.weight).mul(collectedTokens) / coherentJurors);
        }

        // Reward the winning juror
        uint256 jurorFee = round.jurorFees.mul(jurorState.weight) / coherentJurors;
        Config memory config = _getDisputeConfig(dispute);
        ITreasury treasury = _treasury();
        treasury.assign(config.fees.token, _juror, jurorFee);
        emit RewardSettled(_disputeId, _roundId, _juror);
    }

    /**
    * @notice Settle appeal deposits for round #`_roundId` of dispute #`_disputeId`
    * @param _disputeId Identification number of the dispute to settle appeal deposits for
    * @param _roundId Identification number of the dispute round to settle appeal deposits for
    */
    function settleAppealDeposit(uint256 _disputeId, uint256 _roundId) external roundExists(_disputeId, _roundId) {
        // Ensure dispute round penalties are settled first
        Dispute storage dispute = disputes[_disputeId];
        AdjudicationRound storage round = dispute.rounds[_roundId];
        require(round.settledPenalties, ERROR_ROUND_NOT_SETTLED);

        // Ensure given round was appealed and has not been settled yet
        Appeal storage appeal = round.appeal;
        require(_existsAppeal(appeal), ERROR_ROUND_NOT_APPEALED);
        require(!appeal.settled, ERROR_ROUND_APPEAL_ALREADY_SETTLED);
        appeal.settled = true;
        emit AppealDepositSettled(_disputeId, _roundId);

        // Load next round details
        NextRoundDetails memory nextRound = _getNextRoundDetails(dispute, round, _roundId);
        ERC20 feeToken = nextRound.feeToken;
        uint256 totalFees = nextRound.totalFees;
        uint256 appealDeposit = nextRound.appealDeposit;
        uint256 confirmAppealDeposit = nextRound.confirmAppealDeposit;

        // If the appeal wasn't confirmed, return the entire deposit to appeal maker
        ITreasury treasury = _treasury();
        if (!_isAppealConfirmed(appeal)) {
            treasury.assign(feeToken, appeal.maker, appealDeposit);
            return;
        }

        // If the appeal was confirmed and there is a winner, we transfer the total deposit to that party. Otherwise, if the final ruling wasn't
        // selected by any of the appealing parties or no juror voted in the in favor of the possible outcomes, we split it between both parties.
        // Note that we are safe to access the dispute final ruling, since we already ensured that round penalties were settled.
        uint8 finalRuling = dispute.finalRuling;
        uint256 totalDeposit = appealDeposit.add(confirmAppealDeposit);
        if (appeal.appealedRuling == finalRuling) {
            // No need for SafeMath: collateral factors > 0 => both appeal deposits > totalFees
            treasury.assign(feeToken, appeal.maker, totalDeposit - totalFees);
        } else if (appeal.opposedRuling == finalRuling) {
            // No need for SafeMath: collateral factors > 0 => both appeal deposits > totalFees
            treasury.assign(feeToken, appeal.taker, totalDeposit - totalFees);
        } else {
            uint256 feesRefund = totalFees / 2;
            // No need for SafeMath: collateral factors > 0 => both appeal deposits > totalFees
            treasury.assign(feeToken, appeal.maker, appealDeposit - feesRefund);
            treasury.assign(feeToken, appeal.taker, confirmAppealDeposit - feesRefund);
        }
    }

    /**
    * @notice Get the weight of `_voter` for vote #`_voteId` and check if votes can be committed
    * @param _voteId ID of the vote instance to request the weight of a voter for
    * @param _voter Address of the voter querying the weight of
    * @return Weight of the requested juror for the requested dispute's round
    */
    function ensureTermAndGetVoterWeightToCommit(uint256 _voteId, address _voter) external onlyVoting returns (uint64) {
        (Dispute storage dispute, uint256 roundId) = _decodeVoteId(_voteId);

        // Ensure current term and check that votes can still be committed for the given round
        _checkAdjudicationState(dispute, roundId, AdjudicationState.Committing);
        return _computeJurorWeight(dispute, roundId, _voter);
    }

    /**
    * @notice Check if votes can be leaked
    * @param _voteId ID of the vote instance to be checked
    */
    function ensureTermToLeak(uint256 _voteId) external onlyVoting {
        (Dispute storage dispute, uint256 roundId) = _decodeVoteId(_voteId);
        _checkAdjudicationState(dispute, roundId, AdjudicationState.Committing);
    }

    /**
    * @notice Get the weight of `_voter` for vote #`_voteId` and check if votes can be revealed
    * @param _voteId ID of the vote instance to request the weight of a voter for
    * @param _voter Address of the voter querying the weight of
    * @return Weight of the requested juror for the requested dispute's round
    */
    function ensureTermAndGetVoterWeightToReveal(uint256 _voteId, address _voter) external onlyVoting returns (uint64) {
        (Dispute storage dispute, uint256 roundId) = _decodeVoteId(_voteId);

        // Ensure current term and check that votes can still be revealed for the given round
        _checkAdjudicationState(dispute, roundId, AdjudicationState.Revealing);
        AdjudicationRound storage round = dispute.rounds[roundId];
        return _getStoredJurorWeight(round, _voter);
    }

    /**
    * @dev Tell the amount of token fees required to create a dispute
    * @param _draftTermId Term id in which the dispute will be drafted
    * @return feeToken ERC20 token used for the fees
    * @return jurorFees Total amount of fees to be distributed between the winning jurors of a round
    * @return totalFees Total amount of fees for a regular round at the given term
    */
    function getDisputeFees(uint64 _draftTermId) external view returns (ERC20 feeToken, uint256 jurorFees, uint256 totalFees) {
        Config memory config = _getConfigAt(_draftTermId);
        uint64 jurorsNumber = config.disputes.firstRoundJurorsNumber;
        return _getRegularRoundFees(config.fees, jurorsNumber);
    }

    /**
    * @dev Tell information of a certain dispute
    * @param _disputeId Identification number of the dispute being queried
    * @return subject Arbitrable subject being disputed
    * @return possibleRulings Number of possible rulings allowed for the drafted jurors to vote on the dispute
    * @return state Current state of the dispute being queried: pre-draft, adjudicating, or executed
    * @return finalRuling The winning ruling in case the dispute is finished
    * @return lastRoundId Identification number of the last round created for the dispute
    */
    function getDispute(uint256 _disputeId) external view disputeExists(_disputeId)
        returns (IArbitrable subject, uint8 possibleRulings, DisputeState state, uint8 finalRuling, uint256 lastRoundId)
    {
        Dispute storage dispute = disputes[_disputeId];

        subject = dispute.subject;
        possibleRulings = dispute.possibleRulings;
        state = dispute.state;
        finalRuling = dispute.finalRuling;
        // If a dispute exists, it has at least one round
        lastRoundId = dispute.rounds.length - 1;
    }

    /**
    * @dev Tell information of a certain adjudication round
    * @param _disputeId Identification number of the dispute being queried
    * @param _roundId Identification number of the round being queried
    * @return draftTerm Term from which the requested round can be drafted
    * @return delayedTerms Number of terms the given round was delayed based on its requested draft term id
    * @return jurorsNumber Number of jurors requested for the round
    * @return selectedJurors Number of jurors already selected for the requested round
    * @return triggeredBy Address that triggered the requested round
    * @return settledPenalties Whether or not penalties have been settled for the requested round
    * @return collectedTokens Amount of juror tokens that were collected from slashed jurors for the requested round
    * @return coherentJurors Number of jurors that voted in favor of the final ruling in the requested round
    * @return state Adjudication state of the requested round
    */
    function getRound(uint256 _disputeId, uint256 _roundId) external view roundExists(_disputeId, _roundId)
        returns (
            uint64 draftTerm,
            uint64 delayedTerms,
            uint64 jurorsNumber,
            uint64 selectedJurors,
            address triggeredBy,
            uint256 jurorFees,
            bool settledPenalties,
            uint256 collectedTokens,
            uint64 coherentJurors,
            AdjudicationState state
        )
    {
        Dispute storage dispute = disputes[_disputeId];
        state = _adjudicationStateAt(dispute, _roundId, _getCurrentTermId());

        AdjudicationRound storage round = dispute.rounds[_roundId];
        draftTerm = round.draftTermId;
        delayedTerms = round.delayedTerms;
        jurorsNumber = round.jurorsNumber;
        selectedJurors = round.selectedJurors;
        triggeredBy = round.triggeredBy;
        jurorFees = round.jurorFees;
        settledPenalties = round.settledPenalties;
        coherentJurors = round.coherentJurors;
        collectedTokens = round.collectedTokens;
    }

    /**
    * @dev Tell appeal-related information of a certain adjudication round
    * @param _disputeId Identification number of the dispute being queried
    * @param _roundId Identification number of the round being queried
    * @return maker Address of the account appealing the given round
    * @return appealedRuling Ruling confirmed by the appealer of the given round
    * @return taker Address of the account confirming the appeal of the given round
    * @return opposedRuling Ruling confirmed by the appeal taker of the given round
    */
    function getAppeal(uint256 _disputeId, uint256 _roundId) external view roundExists(_disputeId, _roundId)
        returns (
            address maker,
            uint64 appealedRuling,
            address taker,
            uint64 opposedRuling
        )
    {
        Appeal storage appeal = disputes[_disputeId].rounds[_roundId].appeal;

        maker = appeal.maker;
        appealedRuling = appeal.appealedRuling;
        taker = appeal.taker;
        opposedRuling = appeal.opposedRuling;
    }

    /**
    * @dev Tell information related to the next round due to an appeal of a certain round given.
    * @param _disputeId Identification number of the dispute being queried
    * @param _roundId Identification number of the round requesting the appeal details of
    * @return nextRoundStartTerm Term id from which the next round will start
    * @return nextRoundJurorsNumber Jurors number for the next round
    * @return newDisputeState New state for the dispute associated to the given round after the appeal
    * @return feeToken ERC20 token used for the next round fees
    * @return jurorFees Total amount of fees to be distributed between the winning jurors of the next round
    * @return totalFees Total amount of fees for a regular round at the given term
    * @return appealDeposit Amount to be deposit of fees for a regular round at the given term
    * @return confirmAppealDeposit Total amount of fees for a regular round at the given term
    */
    function getNextRoundDetails(uint256 _disputeId, uint256 _roundId) external view roundExists(_disputeId, _roundId)
        returns (
            uint64 nextRoundStartTerm,
            uint64 nextRoundJurorsNumber,
            DisputeState newDisputeState,
            ERC20 feeToken,
            uint256 totalFees,
            uint256 jurorFees,
            uint256 appealDeposit,
            uint256 confirmAppealDeposit
        )
    {
        Dispute storage dispute = disputes[_disputeId];
        require(_isRegularRound(_roundId, _getDisputeConfig(dispute)), ERROR_ROUND_IS_FINAL);
        NextRoundDetails memory nextRound = _getNextRoundDetails(dispute, dispute.rounds[_roundId], _roundId);
        return (
            nextRound.startTerm,
            nextRound.jurorsNumber,
            nextRound.newDisputeState,
            nextRound.feeToken,
            nextRound.totalFees,
            nextRound.jurorFees,
            nextRound.appealDeposit,
            nextRound.confirmAppealDeposit
        );
    }

    /**
    * @dev Tell juror-related information of a certain adjudication round
    * @param _disputeId Identification number of the dispute being queried
    * @param _roundId Identification number of the round being queried
    * @param _juror Address of the juror being queried
    * @return weight Juror weight drafted for the requested round
    * @return rewarded Whether or not the given juror was rewarded based on the requested round
    */
    function getJuror(uint256 _disputeId, uint256 _roundId, address _juror) external view roundExists(_disputeId, _roundId)
        returns (uint64 weight, bool rewarded)
    {
        Dispute storage dispute = disputes[_disputeId];
        AdjudicationRound storage round = dispute.rounds[_roundId];
        Config memory config = _getDisputeConfig(dispute);

        if (_isRegularRound(_roundId, config)) {
            weight = _getStoredJurorWeight(round, _juror);
        } else {
            IJurorsRegistry jurorsRegistry = _jurorsRegistry();
            (, uint256 minActiveBalanceMultiple) = jurorsRegistry.getActiveBalanceInfoOfAt(_juror, round.draftTermId, FINAL_ROUND_WEIGHT_PRECISION);
            weight = minActiveBalanceMultiple.toUint64();
        }

        rewarded = round.jurorsStates[_juror].rewarded;
    }

    /**
    * @dev Internal function to create a new round for a given dispute
    * @param _disputeId Identification number of the dispute to create a new round for
    * @param _disputeState New state for the dispute to be changed
    * @param _draftTermId Term id when the jurors for the new round will be drafted
    * @param _jurorsNumber Number of jurors to be drafted for the new round
    * @param _jurorFees Total amount of fees to be shared between the winning jurors of the new round
    * @return Identification number of the new dispute round
    */
    function _createRound(uint256 _disputeId, DisputeState _disputeState, uint64 _draftTermId, uint64 _jurorsNumber, uint256 _jurorFees) internal
        returns (uint256)
    {
        // Update dispute state
        Dispute storage dispute = disputes[_disputeId];
        dispute.state = _disputeState;

        // Create new requested round
        uint256 roundId = dispute.rounds.length++;
        AdjudicationRound storage round = dispute.rounds[roundId];
        round.draftTermId = _draftTermId;
        round.jurorsNumber = _jurorsNumber;
        round.jurorFees = _jurorFees;
        round.triggeredBy = msg.sender;

        // Create new vote for the new round
        ICRVoting voting = _voting();
        uint256 voteId = _getVoteId(_disputeId, roundId);
        voting.create(voteId, dispute.possibleRulings);
        return roundId;
    }

    /**
    * @dev Internal function to check the adjudication state of a certain dispute round. It also ensures the court terms are updated.
    *      This function assumes the given round exists.
    * @param _dispute Dispute to be checked
    * @param _roundId Identification number of the dispute round to be checked
    * @param _state Expected adjudication state for the given dispute round
    */
    function _checkAdjudicationState(Dispute storage _dispute, uint256 _roundId, AdjudicationState _state) internal {
        uint64 termId = _ensureCurrentTerm();
        require(_adjudicationStateAt(_dispute, _roundId, termId) == _state, ERROR_INVALID_ADJUDICATION_STATE);
    }

    /**
    * @dev Internal function to ensure the final ruling of a dispute. It will compute it only if missing.
    * @param _disputeId Identification number of the dispute to ensure its final ruling
    * @return Number of the final ruling ensured for the given dispute
    */
    function _ensureFinalRuling(uint256 _disputeId) internal returns (uint8) {
        // Check if there was a final ruling already cached
        Dispute storage dispute = disputes[_disputeId];
        if (uint256(dispute.finalRuling) > 0) {
            return dispute.finalRuling;
        }

        // Ensure current term and check that the last adjudication round has ended.
        // Note that there will always be at least one round.
        uint256 lastRoundId = dispute.rounds.length - 1;
        _checkAdjudicationState(dispute, lastRoundId, AdjudicationState.Ended);

        // If the last adjudication round was appealed but no-one confirmed it, the final ruling is the outcome the
        // appealer vouched for. Otherwise, fetch the winning outcome from the voting app of the last round.
        AdjudicationRound storage lastRound = dispute.rounds[lastRoundId];
        Appeal storage lastAppeal = lastRound.appeal;
        bool isRoundAppealedAndNotConfirmed = _existsAppeal(lastAppeal) && !_isAppealConfirmed(lastAppeal);
        uint8 finalRuling = isRoundAppealedAndNotConfirmed
            ? lastAppeal.appealedRuling
            : _voting().getWinningOutcome(_getVoteId(_disputeId, lastRoundId));

        // Store the winning ruling as the final decision for the given dispute
        dispute.finalRuling = finalRuling;
        return finalRuling;
    }

    /**
    * @dev Internal function to slash all the jurors drafted for a round that didn't vote in favor of the final ruling of a dispute. Note that
    *      the slashing can be batched handling the maximum number of jurors to be slashed on each call.
    * @param _round Round to slash the non-winning jurors of
    * @param _voteId Identification number of the voting associated to the given round
    * @param _finalRuling Winning ruling of the dispute corresponding to the given round
    * @param _penaltyPct Per ten thousand of the minimum active balance of a juror to be slashed
    * @param _jurorsToSettle Maximum number of jurors to be slashed in this call. It can be set to zero to slash all the losing jurors of the round.
    * @return Number of jurors slashed for the given round
    */
    function _settleRegularRoundPenalties(
        AdjudicationRound storage _round,
        uint256 _voteId,
        uint8 _finalRuling,
        uint16 _penaltyPct,
        uint256 _jurorsToSettle
    )
        internal
        returns (uint256)
    {
        uint64 termId = _ensureCurrentTerm();
        // The batch starts where the previous one ended, stored in _round.settledJurors
        uint256 roundSettledJurors = _round.settledJurors;
        // Compute the amount of jurors that are going to be settled in this batch, which is returned by the function for fees calculation
        // Initially we try to reach the end of the jurors array
        // No need for SafeMath: settledJurors gets added batchSettledJurors itself (see few lines below)
        uint256 batchSettledJurors = _round.jurors.length - roundSettledJurors;

        // If the requested amount of jurors is not zero and it is lower that the remaining number of jurors to be settled for the given round,
        // we cap the number of jurors that are going to be settled in this batch to the requested amount. If not, we know we have reached the
        // last batch and we are safe to mark round penalties as settled.
        if (_jurorsToSettle > 0 && batchSettledJurors > _jurorsToSettle) {
            batchSettledJurors = _jurorsToSettle;
        } else {
            _round.settledPenalties = true;
        }

        // Update the number of round settled jurors.
        // No need for SafeMath: the highest number of jurors to be settled for a round could be the `jurorsNumber` itself, which is a uint64.
        _round.settledJurors = uint64(roundSettledJurors + batchSettledJurors);

        // Prepare the list of jurors and penalties to either be slashed or returned based on their votes for the given round
        IJurorsRegistry jurorsRegistry = _jurorsRegistry();
        uint256 minActiveBalance = jurorsRegistry.minJurorsActiveBalance();
        address[] memory jurors = new address[](batchSettledJurors);
        uint256[] memory penalties = new uint256[](batchSettledJurors);
        for (uint256 i = 0; i < batchSettledJurors; i++) {
            address juror = _round.jurors[roundSettledJurors + i];
            jurors[i] = juror;
            penalties[i] = minActiveBalance.pct(_penaltyPct).mul(_round.jurorsStates[juror].weight);
        }

        // Check which of the jurors voted in favor of the final ruling of the dispute in this round. Ask the registry to slash or unlocked the
        // locked active tokens of each juror depending on their vote, and finally store the total amount of slashed tokens.
        bool[] memory jurorsInFavor = _voting().getVotersInFavorOf(_voteId, _finalRuling, jurors);
        _round.collectedTokens = _round.collectedTokens.add(jurorsRegistry.slashOrUnlock(termId, jurors, penalties, jurorsInFavor));
        return batchSettledJurors;
    }

    /**
    * @dev Internal function to compute the juror weight for a dispute's round
    * @param _dispute Dispute to calculate the juror's weight of
    * @param _roundId ID of the dispute's round to calculate the juror's weight of
    * @param _juror Address of the juror to calculate the weight of
    * @return Computed weight of the requested juror for the final round of the given dispute
    */
    function _computeJurorWeight(Dispute storage _dispute, uint256 _roundId, address _juror) internal returns (uint64) {
        AdjudicationRound storage round = _dispute.rounds[_roundId];
        Config memory config = _getDisputeConfig(_dispute);

        return _isRegularRound(_roundId, config)
            ? _getStoredJurorWeight(round, _juror)
            : _computeJurorWeightForFinalRound(config, round, _juror);
    }

    /**
    * @dev Internal function to compute the juror weight for the final round. Note that for a final round the weight of
    *      each juror is equal to the number of times the min active balance the juror has. This function will try to
    *      collect said amount from the active balance of a juror, acting as a lock to allow them to vote.
    * @param _config Court config to calculate the juror's weight
    * @param _round Dispute round to calculate the juror's weight for
    * @param _juror Address of the juror to calculate the weight of
    * @return Weight of the requested juror for the final round of the given dispute
    */
    function _computeJurorWeightForFinalRound(Config memory _config, AdjudicationRound storage _round, address _juror)
        internal returns (uint64)
    {
        IJurorsRegistry jurorsRegistry = _jurorsRegistry();
        (uint256 activeBalance, uint256 minActiveBalanceMultiple) = jurorsRegistry.getActiveBalanceInfoOfAt(
            _juror,
            _round.draftTermId,
            FINAL_ROUND_WEIGHT_PRECISION
        );

        // If the juror weight for the last round is zero, return zero
        if (minActiveBalanceMultiple == 0) {
            return uint64(0);
        }

        // To guarantee scalability of the final round, since all jurors may vote, we try to collect the amount of
        // active tokens that needs to be locked for each juror when they try to commit their vote.
        uint256 weightedPenalty = activeBalance.pct(_config.disputes.penaltyPct);

        // If it was not possible to collect the amount to be locked, return 0 to prevent juror from voting
        if (!jurorsRegistry.collectTokens(_juror, weightedPenalty, _getLastEnsuredTermId())) {
            return uint64(0);
        }

        // If it was possible to collect the amount of active tokens to be locked, update the final round state
        uint64 weight = minActiveBalanceMultiple.toUint64();
        _round.jurorsStates[_juror].weight = weight;
        _round.collectedTokens = _round.collectedTokens.add(weightedPenalty);
        return weight;
    }

    /**
<<<<<<< HEAD
    * @dev Sets the global configuration for the max number of jurors to be drafted per batch
    * @param _maxJurorsPerDraftBatch Max number of jurors to be drafted per batch
    */
    function _setMaxJurorsPerDraftBatch(uint64 _maxJurorsPerDraftBatch) internal {
        require(_maxJurorsPerDraftBatch > 0, ERROR_BAD_MAX_DRAFT_BATCH_SIZE);
        emit MaxJurorsPerDraftBatchSet(maxJurorsPerDraftBatch, _maxJurorsPerDraftBatch);
        maxJurorsPerDraftBatch = _maxJurorsPerDraftBatch;
    }

    /**
    * @dev Assumes that sender it's allowed (either it's from governor or it's on init)
    * @param _fromTermId Term which the config will be effective at
    * @param _feeToken Address of the token contract that is used to pay for fees.
    * @param _fees Array containing:
    *        _jurorFee The amount of _feeToken that is paid per juror per dispute
    *        _heartbeatFee The amount of _feeToken per dispute to cover maintenance costs.
    *        _draftFee The amount of _feeToken per juror to cover the drafting cost.
    *        _settleFee The amount of _feeToken per juror to cover round settlement cost.
    * @param _roundStateDurations Array containing the durations in terms of the different phases of a dispute,
    *        in this order: commit, reveal, appeal and appeal confirm
    * @param _pcts Array containing:
    *        _penaltyPct ‱ of minJurorsActiveBalance that can be slashed (1/10,000)
    *        _finalRoundReduction ‱ of fee reduction for the last appeal round (1/10,000)
    * @param _roundParams Array containing params for rounds:
    *        _firstRoundJurorsNumber Number of jurors to be drafted for the first round of disputes
    *        _appealStepFactor Increasing factor for the number of jurors of each round of a dispute
    *        _maxRegularAppealRounds Number of regular appeal rounds before the final round is triggered
    * @param _appealCollateralParams Array containing params for appeal collateral:
    *        _appealCollateralFactor Multiple of juror fees required to appeal a preliminary ruling
    *        _appealConfirmCollateralFactor Multiple of juror fees required to confirm a    */
    function _setCourtConfig(
        uint64 _fromTermId,
        ERC20 _feeToken,
        uint256[4] memory _fees, // _jurorFee, _heartbeatFee, _draftFee, _settleFee
        uint64[4] memory _roundStateDurations,
        uint16[2] memory _pcts, //_penaltyPct, _finalRoundReduction,
        uint64[3] memory _roundParams, // _firstRoundJurorsNumber, _appealStepFactor, _maxRegularAppealRounds
        uint256[2] memory _appealCollateralParams // _appealCollateralFactor, _appealConfirmCollateralFactor
    )
        internal
        ensureTerm
    {
        // if termId is not zero, change must be scheduled in the future
        // 2 terms in advance, to ensure that disputes scheduled for next term
        // keep the known config
        require(termId == 0 || _fromTermId > termId + 1, ERROR_TOO_OLD_TERM);

        require(_appealCollateralParams[0] > 0 && _appealCollateralParams[1] > 0, ERROR_ZERO_COLLATERAL_FACTOR);
        // Make sure the given penalty pct is not greater than 100%
        uint16 _penaltyPct = _pcts[0];
        require(PctHelpers.isValid(_penaltyPct), ERROR_INVALID_PENALTY_PCT);

        // Disputes must request at least one juror to be drafted initially
        uint64 _firstRoundJurorsNumber = _roundParams[0];
        require(_firstRoundJurorsNumber > 0, ERROR_BAD_INITIAL_JURORS);

        // Prevent that further rounds have zero jurors
        // TODO: stack too deep: uint64 _appealStepFactor = _roundParams[1];
        require(_roundParams[1] > 0, ERROR_BAD_APEAL_STEP_FACTOR);

        // Make sure the max number of appeals allowed does not reach the limit
        uint256 _maxRegularAppealRounds = _roundParams[2];
        bool isMaxAppealRoundsValid = _maxRegularAppealRounds > 0 && _maxRegularAppealRounds <= MAX_REGULAR_APPEAL_ROUNDS_LIMIT;
        require(isMaxAppealRoundsValid, ERROR_INVALID_MAX_APPEAL_ROUNDS);

        // TODO: add reasonable limits for durations
        for (uint i = 0; i < _roundStateDurations.length; i++) {
            require(_roundStateDurations[i] > 0 && _roundStateDurations[i] < MAX_ADJ_STATE_DURATION, ERROR_CONFIG_PERIOD);
        }

        // If there was a config change already scheduled, reset it (in that case we will overwrite last array item).
        // Otherwise, schedule a new config.
        if (configChangeTermId > termId) {
            terms[configChangeTermId].courtConfigId = 0;
        } else {
            courtConfigs.length++;
        }

        uint64 courtConfigId = uint64(courtConfigs.length - 1);
        CourtConfig storage config = courtConfigs[courtConfigId];

        config.fees = FeesConfig({
            token: _feeToken,
            jurorFee: _fees[0],
            heartbeatFee: _fees[1],
            draftFee: _fees[2],
            settleFee: _fees[3]
        });

        config.disputes = DisputesConfig({
            commitTerms: _roundStateDurations[0],
            revealTerms: _roundStateDurations[1],
            appealTerms: _roundStateDurations[2],
            appealConfirmTerms: _roundStateDurations[3],
            penaltyPct: _penaltyPct,
            finalRoundReduction: _pcts[1],
            firstRoundJurorsNumber: _firstRoundJurorsNumber,
            appealStepFactor: _roundParams[1],
            maxRegularAppealRounds: _maxRegularAppealRounds,
            appealCollateralFactor: _appealCollateralParams[0],
            appealConfirmCollateralFactor: _appealCollateralParams[1]
        });

        terms[_fromTermId].courtConfigId = courtConfigId;
        configChangeTermId = _fromTermId;

        emit NewCourtConfig(_fromTermId, courtConfigId);
    }

    /**
    * @dev Internal function to execute a deposit of tokens from the msg.sender to the Court accounting contract
=======
    * @dev Internal function to execute a deposit of tokens from the msg.sender to the Court treasury contract
>>>>>>> cf538b97
    * @param _token ERC20 token to execute a transfer from
    * @param _amount Amount of tokens to be transferred from the msg.sender to the Court treasury
    */
    function _depositSenderAmount(ERC20 _token, uint256 _amount) internal {
        if (_amount > 0) {
            ITreasury treasury = _treasury();
            require(_token.safeTransferFrom(msg.sender, address(treasury), _amount), ERROR_DEPOSIT_FAILED);
        }
    }

    /**
    * @dev Internal function to get the stored juror weight for a round. Note that the weight of a juror is:
    *      - For a regular round: the number of times a juror was picked for the round round.
    *      - For a final round: the relative active stake of a juror's state over the total active tokens, only set after the juror has voted.
    * @param _round Dispute round to calculate the juror's weight of
    * @param _juror Address of the juror to calculate the weight of
    * @return Weight of the requested juror for the given round
    */
    function _getStoredJurorWeight(AdjudicationRound storage _round, address _juror) internal view returns (uint64) {
        return _round.jurorsStates[_juror].weight;
    }

    /**
    * @dev Internal function to tell information related to the next round due to an appeal of a certain round given. This function assumes
    *      given round can be appealed and that the given round ID corresponds to the given round pointer.
    * @param _dispute Round's dispute requesting the appeal details of
    * @param _round Round requesting the appeal details of
    * @param _roundId Identification number of the round requesting the appeal details of
    * @return Next round details
    */
    function _getNextRoundDetails(Dispute storage _dispute, AdjudicationRound storage _round, uint256 _roundId) internal view
        returns (NextRoundDetails memory)
    {
        NextRoundDetails memory nextRound;
        Config memory config = _getDisputeConfig(_dispute);
        DisputesConfig memory disputesConfig = config.disputes;

        // No need for SafeMath: round state durations are safely capped at config
        // and we assume that timestamps (and its derivatives like termId) won't reach MAX_UINT64, which would be ~5.8e11 years
        uint64 currentRoundAppealStartTerm = _round.draftTermId + _round.delayedTerms + disputesConfig.commitTerms + disputesConfig.revealTerms;
        // Next round start term is current round end term
        nextRound.startTerm = currentRoundAppealStartTerm + disputesConfig.appealTerms + disputesConfig.appealConfirmTerms;

        // Compute next round settings depending on if it will be the final round or not
        // No need for SafeMath: maxRegularAppealRounds > 0 is checked on setting config
        if (_roundId >= disputesConfig.maxRegularAppealRounds - 1) {
            // If the next round is the final round, no draft is needed.
            nextRound.newDisputeState = DisputeState.Adjudicating;
            // The number of jurors will be the number of times the minimum stake is hold in the registry,
            // multiplied by a precision factor to help with division rounding.
            // Total active balance is guaranteed to never be greater than
            // `2^64 * minActiveBalance / FINAL_ROUND_WEIGHT_PRECISION`. Thus, the
            // jurors number for a final round will always fit in `uint64`
            IJurorsRegistry jurorsRegistry = _jurorsRegistry();
            uint256 jurorsNumber = jurorsRegistry.getTotalMinActiveBalanceMultiple(nextRound.startTerm, FINAL_ROUND_WEIGHT_PRECISION);
            nextRound.jurorsNumber = jurorsNumber.toUint64();
            // Calculate fees for the final round using the appeal start term of the current round
            (nextRound.feeToken, nextRound.jurorFees, nextRound.totalFees) = _getFinalRoundFees(config.fees, nextRound.jurorsNumber);
        } else {
            // For a new regular rounds we need to draft jurors
            nextRound.newDisputeState = DisputeState.PreDraft;
            // The number of jurors will be the number of jurors of the current round multiplied by an appeal factor
            nextRound.jurorsNumber = _getNextRegularRoundJurorsNumber(_round, disputesConfig);
            // Calculate fees for the next regular round using the appeal start term of the current round
            (nextRound.feeToken, nextRound.jurorFees, nextRound.totalFees) = _getRegularRoundFees(config.fees, nextRound.jurorsNumber);
        }

        // Calculate appeal collateral
        nextRound.appealDeposit = nextRound.totalFees.mul(disputesConfig.appealCollateralFactor);
        nextRound.confirmAppealDeposit = nextRound.totalFees.mul(disputesConfig.appealConfirmCollateralFactor);
        return nextRound;
    }

    /**
    * @dev Internal function to calculate the jurors number for the next regular round of a given round. This function assumes Court term is
    *      up-to-date, that the next round of the one given is regular, and the given config corresponds to the draft term of the given round.
    * @param _round Round querying the jurors number of its next round
    * @param _config Disputes config at the draft term of the first round of the dispute
    * @return Jurors number for the next regular round of the given round
    */
    function _getNextRegularRoundJurorsNumber(AdjudicationRound storage _round, DisputesConfig memory _config) internal view returns (uint64) {
        // Jurors number are increased by a step factor on each appeal
        uint64 jurorsNumber = _round.jurorsNumber.mul(_config.appealStepFactor);
        // Make sure it's odd to enforce avoiding a tie. Note that it can happen if any of the jurors don't vote anyway.
        if (uint256(jurorsNumber) % 2 == 0) {
            jurorsNumber++;
        }
        return jurorsNumber;
    }

    /**
    * @dev Internal function to tell adjudication state of a round at a certain term. This function assumes the given round exists.
    * @param _dispute Dispute querying the adjudication round of
    * @param _roundId Identification number of the dispute round querying the adjudication round of
    * @param _termId Identification number of the term to be used for the different round phases durations
    * @return Adjudication state of the requested dispute round for the given term
    */
    function _adjudicationStateAt(Dispute storage _dispute, uint256 _roundId, uint64 _termId) internal view returns (AdjudicationState) {
        AdjudicationRound storage round = _dispute.rounds[_roundId];
        Config memory config = _getDisputeConfig(_dispute);

        // If the dispute is executed or the given round is not the last one, we consider it ended
        uint256 numberOfRounds = _dispute.rounds.length;
        // No need for SafeMath: this function assumes the given round exists, and therfore length of rounds array is >= 1
        if (_dispute.state == DisputeState.Executed || _roundId < numberOfRounds - 1) {
            return AdjudicationState.Ended;
        }

        // If given term is before the actual term when the last round was finally drafted, then the last round adjudication state is invalid
        // No need for SafeMath: round state durations are safely capped at config
        uint64 draftFinishedTermId = round.draftTermId + round.delayedTerms;
        if (_dispute.state == DisputeState.PreDraft || _termId < draftFinishedTermId) {
            return AdjudicationState.Invalid;
        }

        // If given term is before the reveal start term of the last round, then jurors are still allowed to commit votes for the last round
        // No need for SafeMath: round state durations are safely capped at config
        uint64 revealStartTerm = draftFinishedTermId + config.disputes.commitTerms;
        if (_termId < revealStartTerm) {
            return AdjudicationState.Committing;
        }

        // If given term is before the appeal start term of the last round, then jurors are still allowed to reveal votes for the last round
        // No need for SafeMath: round state durations are safely capped at config
        uint64 appealStartTerm = revealStartTerm + config.disputes.revealTerms;
        if (_termId < appealStartTerm) {
            return AdjudicationState.Revealing;
        }

        // If the max number of appeals has been reached, then the last round is the final round and can be considered ended
        bool maxAppealReached = numberOfRounds > config.disputes.maxRegularAppealRounds;
        if (maxAppealReached) {
            return AdjudicationState.Ended;
        }

        // If the last round was not appealed yet, check if the confirmation period has started or not
        bool isLastRoundAppealed = _existsAppeal(round.appeal);
        // No need for SafeMath: round state durations are safely capped at config
        uint64 appealConfirmationStartTerm = appealStartTerm + config.disputes.appealTerms;
        if (!isLastRoundAppealed) {
            // If given term is before the appeal confirmation start term, then the last round can still be appealed. Otherwise, it is ended.
            if (_termId < appealConfirmationStartTerm) {
                return AdjudicationState.Appealing;
            } else {
                return AdjudicationState.Ended;
            }
        }

        // If the last round was appealed and the given term is before the appeal confirmation end term, then the last round appeal can still be
        // confirmed. Note that if the round being checked was already appealed and confirmed, it won't be the last round, thus it will be caught
        // above by the first check and considered 'Ended'
        // No need for SafeMath: round state durations are safely capped at config
        uint64 appealConfirmationEndTerm = appealConfirmationStartTerm + config.disputes.appealConfirmTerms;
        if (_termId < appealConfirmationEndTerm) {
            return AdjudicationState.ConfirmingAppeal;
        }

        // If non of the above conditions have been met, the last round is considered ended
        return AdjudicationState.Ended;
    }

    /**
    * @dev Internal function to get the Court config at the draft term of the first round of a certain round
    * @param _dispute Dispute querying the court config at its first draft term
    * @return Court config at the draft term of the given round
    */
    function _getDisputeConfig(Dispute storage _dispute) internal view returns (Config memory) {
        // Note that it is safe to access a court config directly for a past term, no need to use `_getConfigAt`
        AdjudicationRound storage round = _dispute.rounds[0];
        return _getConfigAt(round.draftTermId);
    }

    /**
    * @dev Internal function to check if a certain appeal exists
    * @param _appeal Appeal to be checked
    * @return True if the given appeal has a maker address associated to it, false otherwise
    */
    function _existsAppeal(Appeal storage _appeal) internal view returns (bool) {
        return _appeal.maker != address(0);
    }

    /**
    * @dev Internal function to check if a certain appeal has been confirmed
    * @param _appeal Appeal to be checked
    * @return True if the given appeal was confirmed, false otherwise
    */
    function _isAppealConfirmed(Appeal storage _appeal) internal view returns (bool) {
        return _appeal.taker != address(0);
    }

    /**
    * @dev Internal function to check if a certain dispute exists, it reverts if it doesn't
    * @param _disputeId Identification number of the dispute to be checked
    */
    function _checkDisputeExists(uint256 _disputeId) internal view {
        require(_disputeId < disputes.length, ERROR_DISPUTE_DOES_NOT_EXIST);
    }

    /**
    * @dev Internal function to check if a certain dispute round exists, it reverts if it doesn't
    * @param _disputeId Identification number of the dispute to be checked
    * @param _roundId Identification number of the dispute round to be checked
    */
    function _checkRoundExists(uint256 _disputeId, uint256 _roundId) internal view {
        _checkDisputeExists(_disputeId);
        require(_roundId < disputes[_disputeId].rounds.length, ERROR_ROUND_DOES_NOT_EXIST);
    }

    /**
    * @dev Internal function to get the dispute round of a certain vote identification number
    * @param _voteId Identification number of the vote querying the dispute round of
    * @return dispute Dispute for the given vote
    * @return roundId Identification number of the dispute round for the given vote
    */
    function _decodeVoteId(uint256 _voteId) internal view returns (Dispute storage dispute, uint256 roundId) {
        uint256 disputeId = _voteId >> 128;
        roundId = _voteId & 0xFFFFFFFFFFFFFFFFFFFFFFFFFFFFFFFF;
        _checkRoundExists(disputeId, roundId);
        dispute = disputes[disputeId];
    }

    /**
    * @dev Internal function to get the identification number of the vote of a certain dispute round
    * @param _disputeId Identification number of the dispute querying the vote id of
    * @param _roundId Identification number of the dispute round querying the vote id of
    * @return Identification number of the vote of the requested dispute round
    */
    function _getVoteId(uint256 _disputeId, uint256 _roundId) internal pure returns (uint256) {
        return (_disputeId << 128) + _roundId;
    }

    /**
    * @dev Internal function to get fees information for regular rounds for a certain term. This function assumes Court term is up-to-date.
    * @param _config Court config to use in order to get fees
    * @param _jurorsNumber Number of jurors participating in the round being queried
    * @return feeToken ERC20 token used for the fees
    * @return jurorFees Total amount of fees to be distributed between the winning jurors of a round
    * @return totalFees Total amount of fees for a regular round at the given term
    */
    function _getRegularRoundFees(FeesConfig memory _config, uint64 _jurorsNumber) internal pure
    returns (ERC20 feeToken, uint256 jurorFees, uint256 totalFees)
    {
        feeToken = _config.token;
        // For regular rounds the fees for each juror is constant and given by the config of the round
        jurorFees = uint256(_jurorsNumber).mul(_config.jurorFee);
        // The total fees for regular rounds also considers the heartbeat, the number of drafts, and the number of settles
        uint256 draftAndSettleFees = (_config.draftFee.add(_config.settleFee)).mul(uint256(_jurorsNumber));
        totalFees = jurorFees.add(draftAndSettleFees);
    }

    /**
    * @dev Internal function to get fees information for final rounds for a certain term. This function assumes Court term is up-to-date.
    * @param _config Court config to use in order to get fees
    * @param _jurorsNumber Number of jurors participating in the round being queried
    * @return feeToken ERC20 token used for the fees
    * @return jurorFees Total amount of fees corresponding to the jurors at the given term
    * @return totalFees Total amount of fees for a final round at the given term
    */
    function _getFinalRoundFees(FeesConfig memory _config, uint64 _jurorsNumber) internal pure
    returns (ERC20 feeToken, uint256 jurorFees, uint256 totalFees)
    {
        feeToken = _config.token;
        // For final rounds, the jurors number is computed as the number of times the registry's minimum active balance is held in the registry
        // itself, multiplied by a precision factor. To avoid requesting a huge amount of fees, a final round discount is applied for each juror.
        jurorFees = (uint256(_jurorsNumber).mul(_config.jurorFee) / FINAL_ROUND_WEIGHT_PRECISION).pct(_config.finalRoundReduction);
        // The total fees for final rounds only considers the heartbeat, there is no draft and no extra settle fees considered
        totalFees = jurorFees;
    }

    /**
    * @dev Internal function to tell whether a round is regular or final. This function assumes the given round exists.
    * @param _roundId Identification number of the round to be checked
    * @param _config Court config to use in order to check if the given round is regular or final
    * @return True if the given round is regular, false in case its a final round
    */
    function _isRegularRound(uint256 _roundId, Config memory _config) internal pure returns (bool) {
        return _roundId < _config.disputes.maxRegularAppealRounds;
    }

    /**
    * @dev Private function to draft jurors for a given dispute and round. It assumes the given data is correct
    * @param _disputeId Identification number of the dispute to be drafted
    * @param _round Round of the dispute to be drafted
    * @param _jurorsNumber Number of jurors requested for the dispute round
    * @param _selectedJurors Number of jurors already selected for the dispute round
    * @param _requestedJurors Number of jurors to be drafted for the given dispute. Note that this number could be part of the jurors number.
    * @param _currentTermId Identification number of the current term of the Court
    * @param _draftTermRandomness Randomness of the term in which the dispute was requested to be drafted
    * @param _config Config of the Court at the draft term
    * @return True if all the requested jurors for the given round were drafted, false otherwise
    */
    function _draft(
        uint256  _disputeId,
        AdjudicationRound storage _round,
        uint64 _jurorsNumber,
        uint64 _selectedJurors,
        uint64 _requestedJurors,
        uint64 _currentTermId,
        bytes32 _draftTermRandomness,
        Config memory _config
    )
        private returns (bool)
    {
        // Pack draft params
        uint256[7] memory draftParams = [
            uint256(_draftTermRandomness),
            _disputeId,
            uint256(_currentTermId),
            _selectedJurors,
            _requestedJurors,
            uint256(_jurorsNumber),
            uint256(_config.disputes.penaltyPct)
        ];

        // Draft jurors for the requested round
        IJurorsRegistry jurorsRegistry = _jurorsRegistry();
        (address[] memory jurors, uint256 draftedJurors) = jurorsRegistry.draft(draftParams);

        // Update round with drafted jurors information
        // No need for SafeMath: this cannot be greater than `jurorsNumber`.
        uint64 newSelectedJurors = _selectedJurors + uint64(draftedJurors);
        _round.selectedJurors = newSelectedJurors;

        // Store or update drafted jurors' weight
        for (uint256 i = 0; i < draftedJurors; i++) {
            address juror = jurors[i];
            JurorState storage jurorState = _round.jurorsStates[juror];
            // If the juror was already registered in the list, then don't add it twice
            if (uint256(jurorState.weight) == 0) {
                _round.jurors.push(juror);
            }
            // No need for SafeMath: we assume a juror cannot be drafted 2^64 times for a round
            jurorState.weight++;
        }

        // Transfer fees corresponding to the actual number of drafted jurors
        ITreasury treasury = _treasury();
        treasury.assign(_config.fees.token, msg.sender, _config.fees.draftFee.mul(draftedJurors));

        return newSelectedJurors == _jurorsNumber;
    }

    /**
    * @dev Private function to burn the collected for a certain round in case there were no coherent jurors
    * @param _dispute Dispute to settle penalties for
    * @param _round Dispute round to settle penalties for
    * @param _roundId Identification number of the dispute round to settle penalties for
    * @param _treasury treasury module to refund the corresponding juror fees
    * @param _feeToken ERC20 token to be used for the fees corresponding to the draft term of the given dispute round
    * @param _collectedTokens Amount of tokens collected during the given dispute round
    */
    function _burnCollectedTokensIfNecessary(
        Dispute storage _dispute,
        AdjudicationRound storage _round,
        uint256 _roundId,
        ITreasury _treasury,
        ERC20 _feeToken,
        uint256 _collectedTokens
    )
        private
    {
        // If there was at least one juror voting in favor of the winning ruling, return
        if (_round.coherentJurors > 0) {
            return;
        }

        // Burn all the collected tokens of the jurors to be slashed. Note that this will happen only when there were no jurors voting
        // in favor of the final winning outcome. Otherwise, these will be re-distributed between the winning jurors in `settleReward`
        // instead of being burned.
        if (_collectedTokens > 0) {
            IJurorsRegistry jurorsRegistry = _jurorsRegistry();
            jurorsRegistry.burnTokens(_collectedTokens);
        }

        // Reimburse juror fees to the disputer for round 0 or to the previous appeal parties for other rounds. Note that if the
        // given round is not the first round, we can ensure there was an appeal in the previous round.
        if (_roundId == 0) {
            _treasury.assign(_feeToken, _round.triggeredBy, _round.jurorFees);
        } else {
            uint256 refundFees = _round.jurorFees / 2;
            Appeal storage triggeringAppeal = _dispute.rounds[_roundId - 1].appeal;
            _treasury.assign(_feeToken, triggeringAppeal.maker, refundFees);
            _treasury.assign(_feeToken, triggeringAppeal.taker, refundFees);
        }
    }
}<|MERGE_RESOLUTION|>--- conflicted
+++ resolved
@@ -27,29 +27,6 @@
     // Authorization-related error messages
     string private constant ERROR_SENDER_NOT_VOTING = "CT_SENDER_NOT_VOTING";
 
-<<<<<<< HEAD
-    // Configs-related error messages
-    string private constant ERROR_TERM_DURATION_TOO_LONG = "CT_TERM_DURATION_TOO_LONG";
-    string private constant ERROR_BAD_FIRST_TERM_START_TIME = "CT_BAD_FIRST_TERM_START_TIME";
-    string private constant ERROR_TOO_OLD_TERM = "CT_TOO_OLD_TERM";
-    string private constant ERROR_CONFIG_PERIOD = "CT_CONFIG_PERIOD";
-    string private constant ERROR_INVALID_PENALTY_PCT = "CT_INVALID_PENALTY_PCT";
-    string private constant ERROR_BAD_INITIAL_JURORS = "CT_BAD_INITIAL_JURORS";
-    string private constant ERROR_BAD_APEAL_STEP_FACTOR = "CT_BAD_APEAL_STEP_FACTOR";
-    string private constant ERROR_INVALID_MAX_APPEAL_ROUNDS = "CT_INVALID_MAX_APPEAL_ROUNDS";
-    string private constant ERROR_ZERO_COLLATERAL_FACTOR = "CT_0_COLLATERAL_FACTOR";
-    string private constant ERROR_BAD_MAX_DRAFT_BATCH_SIZE = "CT_BAD_MAX_DRAFT_BATCH_SIZE";
-
-    // Terms-related error messages
-    string private constant ERROR_TERM_OUTDATED = "CT_TERM_OUTDATED";
-    string private constant ERROR_TOO_MANY_TRANSITIONS = "CT_TOO_MANY_TRANSITIONS";
-    string private constant ERROR_INVALID_TRANSITION_TERMS = "CT_INVALID_TRANSITION_TERMS";
-    string private constant ERROR_TERM_RANDOMNESS_NOT_YET = "CT_TERM_RANDOMNESS_NOT_YET";
-    string private constant ERROR_TERM_DOES_NOT_EXIST = "CT_TERM_DOES_NOT_EXIST";
-    string private constant ERROR_TERM_RANDOMNESS_NOT_AVAILABLE = "CT_TERM_RANDOMNESS_NOT_AVAILABLE";
-
-=======
->>>>>>> cf538b97
     // Disputes-related error messages
     string private constant ERROR_TERM_OUTDATED = "CT_TERM_OUTDATED";
     string private constant ERROR_DISPUTE_DOES_NOT_EXIST = "CT_DISPUTE_DOES_NOT_EXIST";
@@ -57,6 +34,7 @@
     string private constant ERROR_INVALID_RULING_OPTIONS = "CT_INVALID_RULING_OPTIONS";
     string private constant ERROR_SUBSCRIPTION_NOT_PAID = "CT_SUBSCRIPTION_NOT_PAID";
     string private constant ERROR_DEPOSIT_FAILED = "CT_DEPOSIT_FAILED";
+    string private constant ERROR_BAD_MAX_DRAFT_BATCH_SIZE = "CT_BAD_MAX_DRAFT_BATCH_SIZE";
 
     // Rounds-related error messages
     string private constant ERROR_ROUND_IS_FINAL = "CT_ROUND_IS_FINAL";
@@ -147,37 +125,13 @@
         uint256 confirmAppealDeposit;  // Total amount of fees for a regular round at the given term
     }
 
-<<<<<<< HEAD
-    // Duration in seconds for each term of the Court
-    uint64 public termDuration;
-
-    // Last ensured term id
-    uint64 internal termId;
-
-    // Future term id in which a config change has been scheduled
-    uint64 internal configChangeTermId;
-
     // Max jurors to be drafted in each batch. To prevent running out of gas. We allow to change it because max gas per tx can vary
     // As a reference, drafting 100 jurors from a small tree of 4 would cost ~2.4M. Drafting 500, ~7.75M.
     uint64 public maxJurorsPerDraftBatch;
 
-    // List of Court terms indexed by id
-    mapping (uint64 => Term) internal terms;
-
     // List of all the disputes created in the Court
     Dispute[] internal disputes;
 
-    // List of all the configs used in the Court
-    CourtConfig[] internal courtConfigs;
-
-    event NewTerm(uint64 termId, address indexed heartbeatSender);
-    event NewCourtConfig(uint64 fromTermId, uint64 courtConfigId);
-    event MaxJurorsPerDraftBatchSet(uint64 previousMaxJurorsPerDraftBatch, uint64 currentMaxJurorsPerDraftBatch);
-=======
-    // List of all the disputes created in the Court
-    Dispute[] internal disputes;
-
->>>>>>> cf538b97
     event DisputeStateChanged(uint256 indexed disputeId, DisputeState indexed state);
     event NewDispute(uint256 indexed disputeId, address indexed subject, uint64 indexed draftTermId, uint64 jurorsNumber);
     event RulingAppealed(uint256 indexed disputeId, uint256 indexed roundId, uint8 ruling);
@@ -186,6 +140,7 @@
     event PenaltiesSettled(uint256 indexed disputeId, uint256 indexed roundId, uint256 collectedTokens);
     event RewardSettled(uint256 indexed disputeId, uint256 indexed roundId, address juror);
     event AppealDepositSettled(uint256 indexed disputeId, uint256 indexed roundId);
+    event MaxJurorsPerDraftBatchChanged(uint64 previousMaxJurorsPerDraftBatch, uint64 currentMaxJurorsPerDraftBatch);
 
     /**
     * @dev Ensure the msg.sender is the CR Voting module
@@ -206,107 +161,6 @@
     }
 
     /**
-<<<<<<< HEAD
-    * @dev Constructor function
-    * @param _controller Address of the controller
-    * @param _termDuration Duration in seconds per term (recommended 1 hour)
-    * @param _firstTermStartTime Timestamp in seconds when the court will open (to give time for juror on-boarding)
-    * @param _maxJurorsPerDraftBatch Max number of jurors to be drafted per batch
-    * @param _feeToken Address of the token contract that is used to pay for fees
-    * @param _fees Array containing:
-    *        0. jurorFee The amount of _feeToken that is paid per juror per dispute
-    *        1. heartbeatFee The amount of _feeToken per dispute to cover maintenance costs
-    *        2. draftFee The amount of _feeToken per juror to cover the drafting cost
-    *        3. settleFee The amount of _feeToken per juror to cover round settlement cost
-    * @param _roundStateDurations Array containing the durations in terms of the different phases of a dispute:
-    *        0. commitTerms Commit period duration in terms
-    *        1. revealTerms Reveal period duration in terms
-    *        2. appealTerms Appeal period duration in terms
-    *        3. appealConfirmationTerms Appeal confirmation period duration in terms
-    * @param _pcts Array containing:
-    *        0. penaltyPct ‱ of minJurorsActiveBalance that can be slashed (1/10,000)
-    *        1. finalRoundReduction ‱ of fee reduction for the last appeal round (1/10,000)
-    * @param _roundParams Array containing params for rounds:
-    *        0. firstRoundJurorsNumber Number of jurors to be drafted for the first round of disputes
-    *        1. appealStepFactor Increasing factor for the number of jurors of each round of a dispute
-    *        2. maxRegularAppealRounds Number of regular appeal rounds before the final round is triggered
-    * @param _appealCollateralParams Array containing params for appeal collateral:
-    *        0. appealCollateralFactor Multiple of juror fees required to appeal a preliminary ruling
-    *        1. appealConfirmCollateralFactor Multiple of juror fees required to confirm appeal
-    */
-    constructor(
-        Controller _controller,
-        uint64 _termDuration,
-        uint64 _firstTermStartTime,
-        uint64 _maxJurorsPerDraftBatch,
-        ERC20 _feeToken,
-        uint256[4] memory _fees,
-        uint64[4] memory _roundStateDurations,
-        uint16[2] memory _pcts,
-        uint64[3] memory _roundParams,
-        uint256[2] memory _appealCollateralParams
-    )
-        ControlledRecoverable(_controller)
-        public
-    {
-        // No need to explicitly call `Controlled` constructor since `ControlledRecoverable` is already doing it
-        // This seems reasonable enough, and this way we avoid using SafeMath for termDurarion
-        require(_termDuration < MAX_TERM_DURATION, ERROR_TERM_DURATION_TOO_LONG);
-        require(
-            _firstTermStartTime >= getTimestamp64() + _termDuration && _firstTermStartTime <= getTimestamp64() + MAX_FIRST_TERM_DELAY_PERIOD,
-            ERROR_BAD_FIRST_TERM_START_TIME
-        );
-
-        termDuration = _termDuration;
-
-        // No need for SafeMath: checked above
-        terms[0].startTime = _firstTermStartTime - _termDuration;
-
-        _setMaxJurorsPerDraftBatch(_maxJurorsPerDraftBatch);
-
-        // Leave config at index 0 empty for non-scheduled config changes
-        courtConfigs.length = 1;
-        _setCourtConfig(
-            0, // term id zero
-            _feeToken,
-            _fees,
-            _roundStateDurations,
-            _pcts,
-            _roundParams,
-            _appealCollateralParams
-        );
-    }
-
-    /**
-    * @notice Sets the global configuration for the max number of jurors to be drafted per batch to `_maxJurorsPerDraftBatch`
-    * @param _maxJurorsPerDraftBatch Max number of jurors to be drafted per batch
-    */
-    function setMaxJurorsPerDraftBatch(uint64 _maxJurorsPerDraftBatch) external onlyConfigGovernor {
-        _setMaxJurorsPerDraftBatch(_maxJurorsPerDraftBatch);
-    }
-
-    /**
-    * @notice Change Court configuration params
-    * @param _termId Term which the config will be effective at
-    * @param _feeToken Address of the token contract that is used to pay for fees.
-    * @param _fees Array containing:
-    *        _jurorFee The amount of _feeToken that is paid per juror per dispute
-    *        _heartbeatFee The amount of _feeToken per dispute to cover maintenance costs.
-    *        _draftFee The amount of _feeToken per juror to cover the drafting cost.
-    *        _settleFee The amount of _feeToken per juror to cover round settlement cost.
-    * @param _roundStateDurations Array containing the durations in terms of the different phases of a dispute,
-    *        in this order: commit, reveal, appeal and appeal confirm
-    * @param _pcts Array containing:
-    *        _penaltyPct ‱ of minJurorsActiveBalance that can be slashed (1/10,000)
-    *        _finalRoundReduction ‱ of fee reduction for the last appeal round (1/10,000)
-    * @param _roundParams Array containing params for rounds:
-    *        _firstRoundJurorsNumber Number of jurors to be drafted for the first round of disputes
-    *        _appealStepFactor Increasing factor for the number of jurors of each round of a dispute
-    *        _maxRegularAppealRounds Number of regular appeal rounds before the final round is triggered
-    * @param _appealCollateralParams Array containing params for appeal collateral:
-    *        _appealCollateralFactor Multiple of juror fees required to appeal a preliminary ruling
-    *        _appealConfirmCollateralFactor Multiple of juror fees required to confirm appeal
-=======
     * @dev Ensure a dispute round exists
     * @param _disputeId Identification number of the dispute to be ensured
     * @param _roundId Identification number of the dispute round to be ensured
@@ -319,11 +173,11 @@
     /**
     * @dev Constructor function
     * @param _controller Address of the controller
->>>>>>> cf538b97
-    */
-    constructor(Controller _controller) ControlledRecoverable(_controller) public {
-        // solium-disable-previous-line no-empty-blocks
+    * @param _maxJurorsPerDraftBatch Max number of jurors to be drafted per batch
+    */
+    constructor(Controller _controller, uint64 _maxJurorsPerDraftBatch) ControlledRecoverable(_controller) public {
         // No need to explicitly call `Controlled` constructor since `ControlledRecoverable` is already doing it
+        _setMaxJurorsPerDraftBatch(_maxJurorsPerDraftBatch);
     }
 
     /**
@@ -365,12 +219,7 @@
      * @notice Draft jurors for the next round of dispute #`_disputeId`
      * @param _disputeId Identification number of the dispute to be drafted
      */
-<<<<<<< HEAD
-    function draft(uint256 _disputeId) external {
-        disputeExists(_disputeId);
-=======
-    function draft(uint256 _disputeId, uint64 _maxJurorsToBeDrafted) external disputeExists(_disputeId) {
->>>>>>> cf538b97
+    function draft(uint256 _disputeId) external disputeExists(_disputeId) {
         // Drafts can only be computed when the Court is up-to-date. Note that forcing a term transition won't work since the term randomness
         // is always based on the next term which means it won't be available anyway.
         IClock clock = _clock();
@@ -384,25 +233,17 @@
 
         // Ensure draft term randomness can be computed for the current block number
         AdjudicationRound storage round = dispute.rounds[dispute.rounds.length - 1];
-        // TODO: stack too deep issue - cannot cache round.draftTermId
-        bytes32 draftTermRandomness = clock.ensureTermRandomness(round.draftTermId);
-
-        // Draft the min number of jurors between the one requested by the sender and the one requested by the disputer
-        uint64 jurorsNumber = round.jurorsNumber;
-        uint64 selectedJurors = round.selectedJurors;
-        uint64 maxJurorsPerDraftBatch_ = maxJurorsPerDraftBatch;
-        // No need for SafeMath: selectedJurors is set in `_draft` function, by adding to it `requestedJurors`. The line below prevents underflow
-        uint64 jurorsToBeDrafted = jurorsNumber - selectedJurors;
-        uint64 requestedJurors = jurorsToBeDrafted < maxJurorsPerDraftBatch_ ? jurorsToBeDrafted : maxJurorsPerDraftBatch_;
+        uint64 draftTermId = round.draftTermId;
+        bytes32 draftTermRandomness = clock.ensureTermRandomness(draftTermId);
 
         // Draft jurors for the given dispute and reimburse fees
         Config memory config = _getDisputeConfig(dispute);
-        bool draftEnded = _draft(_disputeId, round, jurorsNumber, selectedJurors, requestedJurors, currentTermId, draftTermRandomness, config);
+        bool draftEnded = _draft(_disputeId, round, currentTermId, draftTermRandomness, config);
 
         // If the drafting is over, update its state
         if (draftEnded) {
             // Note that we can avoid using SafeMath here since we already ensured `termId` is greater than or equal to `round.draftTermId`
-            round.delayedTerms = currentTermId - round.draftTermId;
+            round.delayedTerms = currentTermId - draftTermId;
             dispute.state = DisputeState.Adjudicating;
             emit DisputeStateChanged(_disputeId, DisputeState.Adjudicating);
         }
@@ -668,6 +509,14 @@
         _checkAdjudicationState(dispute, roundId, AdjudicationState.Revealing);
         AdjudicationRound storage round = dispute.rounds[roundId];
         return _getStoredJurorWeight(round, _voter);
+    }
+
+    /**
+    * @notice Sets the global configuration for the max number of jurors to be drafted per batch to `_maxJurorsPerDraftBatch`
+    * @param _maxJurorsPerDraftBatch Max number of jurors to be drafted per batch
+    */
+    function setMaxJurorsPerDraftBatch(uint64 _maxJurorsPerDraftBatch) external onlyConfigGovernor {
+        _setMaxJurorsPerDraftBatch(_maxJurorsPerDraftBatch);
     }
 
     /**
@@ -1029,121 +878,17 @@
     }
 
     /**
-<<<<<<< HEAD
     * @dev Sets the global configuration for the max number of jurors to be drafted per batch
     * @param _maxJurorsPerDraftBatch Max number of jurors to be drafted per batch
     */
     function _setMaxJurorsPerDraftBatch(uint64 _maxJurorsPerDraftBatch) internal {
         require(_maxJurorsPerDraftBatch > 0, ERROR_BAD_MAX_DRAFT_BATCH_SIZE);
-        emit MaxJurorsPerDraftBatchSet(maxJurorsPerDraftBatch, _maxJurorsPerDraftBatch);
+        emit MaxJurorsPerDraftBatchChanged(maxJurorsPerDraftBatch, _maxJurorsPerDraftBatch);
         maxJurorsPerDraftBatch = _maxJurorsPerDraftBatch;
     }
 
     /**
-    * @dev Assumes that sender it's allowed (either it's from governor or it's on init)
-    * @param _fromTermId Term which the config will be effective at
-    * @param _feeToken Address of the token contract that is used to pay for fees.
-    * @param _fees Array containing:
-    *        _jurorFee The amount of _feeToken that is paid per juror per dispute
-    *        _heartbeatFee The amount of _feeToken per dispute to cover maintenance costs.
-    *        _draftFee The amount of _feeToken per juror to cover the drafting cost.
-    *        _settleFee The amount of _feeToken per juror to cover round settlement cost.
-    * @param _roundStateDurations Array containing the durations in terms of the different phases of a dispute,
-    *        in this order: commit, reveal, appeal and appeal confirm
-    * @param _pcts Array containing:
-    *        _penaltyPct ‱ of minJurorsActiveBalance that can be slashed (1/10,000)
-    *        _finalRoundReduction ‱ of fee reduction for the last appeal round (1/10,000)
-    * @param _roundParams Array containing params for rounds:
-    *        _firstRoundJurorsNumber Number of jurors to be drafted for the first round of disputes
-    *        _appealStepFactor Increasing factor for the number of jurors of each round of a dispute
-    *        _maxRegularAppealRounds Number of regular appeal rounds before the final round is triggered
-    * @param _appealCollateralParams Array containing params for appeal collateral:
-    *        _appealCollateralFactor Multiple of juror fees required to appeal a preliminary ruling
-    *        _appealConfirmCollateralFactor Multiple of juror fees required to confirm a    */
-    function _setCourtConfig(
-        uint64 _fromTermId,
-        ERC20 _feeToken,
-        uint256[4] memory _fees, // _jurorFee, _heartbeatFee, _draftFee, _settleFee
-        uint64[4] memory _roundStateDurations,
-        uint16[2] memory _pcts, //_penaltyPct, _finalRoundReduction,
-        uint64[3] memory _roundParams, // _firstRoundJurorsNumber, _appealStepFactor, _maxRegularAppealRounds
-        uint256[2] memory _appealCollateralParams // _appealCollateralFactor, _appealConfirmCollateralFactor
-    )
-        internal
-        ensureTerm
-    {
-        // if termId is not zero, change must be scheduled in the future
-        // 2 terms in advance, to ensure that disputes scheduled for next term
-        // keep the known config
-        require(termId == 0 || _fromTermId > termId + 1, ERROR_TOO_OLD_TERM);
-
-        require(_appealCollateralParams[0] > 0 && _appealCollateralParams[1] > 0, ERROR_ZERO_COLLATERAL_FACTOR);
-        // Make sure the given penalty pct is not greater than 100%
-        uint16 _penaltyPct = _pcts[0];
-        require(PctHelpers.isValid(_penaltyPct), ERROR_INVALID_PENALTY_PCT);
-
-        // Disputes must request at least one juror to be drafted initially
-        uint64 _firstRoundJurorsNumber = _roundParams[0];
-        require(_firstRoundJurorsNumber > 0, ERROR_BAD_INITIAL_JURORS);
-
-        // Prevent that further rounds have zero jurors
-        // TODO: stack too deep: uint64 _appealStepFactor = _roundParams[1];
-        require(_roundParams[1] > 0, ERROR_BAD_APEAL_STEP_FACTOR);
-
-        // Make sure the max number of appeals allowed does not reach the limit
-        uint256 _maxRegularAppealRounds = _roundParams[2];
-        bool isMaxAppealRoundsValid = _maxRegularAppealRounds > 0 && _maxRegularAppealRounds <= MAX_REGULAR_APPEAL_ROUNDS_LIMIT;
-        require(isMaxAppealRoundsValid, ERROR_INVALID_MAX_APPEAL_ROUNDS);
-
-        // TODO: add reasonable limits for durations
-        for (uint i = 0; i < _roundStateDurations.length; i++) {
-            require(_roundStateDurations[i] > 0 && _roundStateDurations[i] < MAX_ADJ_STATE_DURATION, ERROR_CONFIG_PERIOD);
-        }
-
-        // If there was a config change already scheduled, reset it (in that case we will overwrite last array item).
-        // Otherwise, schedule a new config.
-        if (configChangeTermId > termId) {
-            terms[configChangeTermId].courtConfigId = 0;
-        } else {
-            courtConfigs.length++;
-        }
-
-        uint64 courtConfigId = uint64(courtConfigs.length - 1);
-        CourtConfig storage config = courtConfigs[courtConfigId];
-
-        config.fees = FeesConfig({
-            token: _feeToken,
-            jurorFee: _fees[0],
-            heartbeatFee: _fees[1],
-            draftFee: _fees[2],
-            settleFee: _fees[3]
-        });
-
-        config.disputes = DisputesConfig({
-            commitTerms: _roundStateDurations[0],
-            revealTerms: _roundStateDurations[1],
-            appealTerms: _roundStateDurations[2],
-            appealConfirmTerms: _roundStateDurations[3],
-            penaltyPct: _penaltyPct,
-            finalRoundReduction: _pcts[1],
-            firstRoundJurorsNumber: _firstRoundJurorsNumber,
-            appealStepFactor: _roundParams[1],
-            maxRegularAppealRounds: _maxRegularAppealRounds,
-            appealCollateralFactor: _appealCollateralParams[0],
-            appealConfirmCollateralFactor: _appealCollateralParams[1]
-        });
-
-        terms[_fromTermId].courtConfigId = courtConfigId;
-        configChangeTermId = _fromTermId;
-
-        emit NewCourtConfig(_fromTermId, courtConfigId);
-    }
-
-    /**
-    * @dev Internal function to execute a deposit of tokens from the msg.sender to the Court accounting contract
-=======
     * @dev Internal function to execute a deposit of tokens from the msg.sender to the Court treasury contract
->>>>>>> cf538b97
     * @param _token ERC20 token to execute a transfer from
     * @param _amount Amount of tokens to be transferred from the msg.sender to the Court treasury
     */
@@ -1427,9 +1172,6 @@
     * @dev Private function to draft jurors for a given dispute and round. It assumes the given data is correct
     * @param _disputeId Identification number of the dispute to be drafted
     * @param _round Round of the dispute to be drafted
-    * @param _jurorsNumber Number of jurors requested for the dispute round
-    * @param _selectedJurors Number of jurors already selected for the dispute round
-    * @param _requestedJurors Number of jurors to be drafted for the given dispute. Note that this number could be part of the jurors number.
     * @param _currentTermId Identification number of the current term of the Court
     * @param _draftTermRandomness Randomness of the term in which the dispute was requested to be drafted
     * @param _config Config of the Court at the draft term
@@ -1438,23 +1180,28 @@
     function _draft(
         uint256  _disputeId,
         AdjudicationRound storage _round,
-        uint64 _jurorsNumber,
-        uint64 _selectedJurors,
-        uint64 _requestedJurors,
         uint64 _currentTermId,
         bytes32 _draftTermRandomness,
         Config memory _config
     )
         private returns (bool)
     {
+        uint64 jurorsNumber = _round.jurorsNumber;
+        uint64 selectedJurors = _round.selectedJurors;
+        uint64 maxJurorsPerDraftBatch_ = maxJurorsPerDraftBatch;
+        // No need for SafeMath: selectedJurors is set in `_draft` function, by adding to it `requestedJurors`. The line below prevents underflow
+        uint64 jurorsToBeDrafted = jurorsNumber - selectedJurors;
+        // Draft the min number of jurors between the one requested by the sender and the one requested by the disputer
+        uint64 requestedJurors = jurorsToBeDrafted < maxJurorsPerDraftBatch_ ? jurorsToBeDrafted : maxJurorsPerDraftBatch_;
+
         // Pack draft params
         uint256[7] memory draftParams = [
             uint256(_draftTermRandomness),
             _disputeId,
             uint256(_currentTermId),
-            _selectedJurors,
-            _requestedJurors,
-            uint256(_jurorsNumber),
+            uint256(selectedJurors),
+            uint256(requestedJurors),
+            uint256(jurorsNumber),
             uint256(_config.disputes.penaltyPct)
         ];
 
@@ -1463,27 +1210,40 @@
         (address[] memory jurors, uint256 draftedJurors) = jurorsRegistry.draft(draftParams);
 
         // Update round with drafted jurors information
-        // No need for SafeMath: this cannot be greater than `jurorsNumber`.
-        uint64 newSelectedJurors = _selectedJurors + uint64(draftedJurors);
+        // No need for SafeMath: this cannot be greater than `jurorsNumber`
+        uint64 newSelectedJurors = selectedJurors + uint64(draftedJurors);
         _round.selectedJurors = newSelectedJurors;
-
-        // Store or update drafted jurors' weight
-        for (uint256 i = 0; i < draftedJurors; i++) {
-            address juror = jurors[i];
+        _updateRoundDraftedJurors(_round, jurors, draftedJurors);
+        bool draftEnded = newSelectedJurors == jurorsNumber;
+
+        // Transfer fees corresponding to the actual number of drafted jurors
+        ITreasury treasury = _treasury();
+        FeesConfig memory feesConfig = _config.fees;
+        treasury.assign(feesConfig.token, msg.sender, feesConfig.draftFee.mul(draftedJurors));
+
+        return draftEnded;
+    }
+
+    /**
+    * @dev Private function to update the drafted jurors' weight for the given round
+    * @param _round Adjudication round that needs to be updated
+    * @param _jurors List of jurors addresses that were drafted for the given round
+    * @param _draftedJurors Number of jurors that were drafted for the given round. Note that this number may not necessarily be equal to the
+    *        given list of jurors since the draft could potentially return less jurors than the requested amount.
+    */
+    function _updateRoundDraftedJurors(AdjudicationRound storage _round, address[] memory _jurors, uint256 _draftedJurors) private {
+        for (uint256 i = 0; i < _draftedJurors; i++) {
+            address juror = _jurors[i];
             JurorState storage jurorState = _round.jurorsStates[juror];
+
             // If the juror was already registered in the list, then don't add it twice
             if (uint256(jurorState.weight) == 0) {
                 _round.jurors.push(juror);
             }
+
             // No need for SafeMath: we assume a juror cannot be drafted 2^64 times for a round
             jurorState.weight++;
         }
-
-        // Transfer fees corresponding to the actual number of drafted jurors
-        ITreasury treasury = _treasury();
-        treasury.assign(_config.fees.token, msg.sender, _config.fees.draftFee.mul(draftedJurors));
-
-        return newSelectedJurors == _jurorsNumber;
     }
 
     /**
