--- conflicted
+++ resolved
@@ -39,13 +39,7 @@
     string private constant ERROR_BAD_INITIAL_JURORS = "CT_BAD_INITIAL_JURORS";
     string private constant ERROR_BAD_APEAL_STEP_FACTOR = "CT_BAD_APEAL_STEP_FACTOR";
     string private constant ERROR_INVALID_MAX_APPEAL_ROUNDS = "CT_INVALID_MAX_APPEAL_ROUNDS";
-<<<<<<< HEAD
-=======
-    string private constant ERROR_INVALID_PERIOD_DURATION = "CT_INVALID_PERIOD_DURATION";
-    string private constant ERROR_INVALID_GOVERNANCE_SHARE = "CT_INVALID_GOVERNANCE_SHARE";
-    string private constant ERROR_INVALID_LATE_PAYMENT_PENALTY = "CT_INVALID_LATE_PAYMENT_PENALTY";
     string private constant ERROR_ZERO_COLLATERAL_FACTOR = "CT_0_COLLATERAL_FACTOR";
->>>>>>> 40a6353b
 
     // Terms-related error messages
     string private constant ERROR_TERM_OUTDATED = "CT_TERM_OUTDATED";
@@ -284,7 +278,6 @@
         ERC20 _feeToken,
         uint256[4] memory _fees,
         uint64[4] memory _roundStateDurations,
-<<<<<<< HEAD
         uint16[2] memory _pcts,
         uint64[3] memory _roundParams,
         uint256[2] memory _appealCollateralParams
@@ -293,15 +286,6 @@
         public
     {
         // No need to explicitly call `Controlled` constructor since `ControlledRecoverable` is already doing it
-        require(_firstTermStartTime >= getTimestamp64() + _termDuration, ERROR_BAD_FIRST_TERM_START_TIME);
-
-        termDuration = _termDuration;
-=======
-        uint16[2] memory _pcts, //_penaltyPct, _finalRoundReduction
-        uint64[3] memory _roundParams, // _firstRoundJurorsNumber, _appealStepFactor, _maxRegularAppealRounds
-        uint256[2] memory _appealCollateralParams, // _appealCollateralFactor, _appealConfirmCollateralFactor
-        uint256[6] memory _subscriptionParams // _periodDuration, _feeAmount, _prePaymentPeriods, _resumePrePaidPeriods, _latePaymentPenaltyPct, _governorSharePct
-    ) public {
         // This seems reasonable enough, and this way we avoid using SafeMath for termDurarion
         require(_termDuration < MAX_TERM_DURATION, ERROR_TERM_DURATION_TOO_LONG);
         require(
@@ -310,21 +294,8 @@
         );
 
         termDuration = _termDuration;
-        jurorsRegistry = _jurorsRegistry;
-        accounting = _accounting;
-        voting = _voting;
-        subscriptions = _subscriptions;
-        governor = _governor;
-
-        //                                  _jurorToken
-        _initJurorsRegistry(_jurorsRegistry, _tokens[0], _minJurorsActiveBalance);
-        accounting.init(address(this));
-        voting.init(ICRVotingOwner(this));
-        //                 _jurorToken
-        _initSubscriptions(_tokens[0], _subscriptionParams);
 
         // No need for SafeMath: checked above
->>>>>>> 40a6353b
         terms[0].startTime = _firstTermStartTime - _termDuration;
 
         // Leave config at index 0 empty for non-scheduled config changes
@@ -447,12 +418,8 @@
         // Draft jurors for the given dispute and reimburse fees
         CourtConfig storage config = _getDisputeConfig(dispute);
         bool draftEnded = _draft(_disputeId, round, jurorsNumber, selectedJurors, requestedJurors, draftTerm, config);
-<<<<<<< HEAD
         IAccounting accounting = _accounting();
-        accounting.assign(config.fees.token, msg.sender, config.fees.draftFee * requestedJurors);
-=======
         accounting.assign(config.fees.token, msg.sender, config.fees.draftFee.mul(requestedJurors));
->>>>>>> 40a6353b
 
         // If the drafting is over, update its state
         if (draftEnded) {
@@ -581,12 +548,8 @@
             // For regular appeal rounds we compute the amount of locked tokens that needs to get burned in batches.
             // The callers of this function will get rewarded in this case.
             uint256 jurorsSettled = _settleRegularRoundPenalties(round, voteId, finalRuling, config.disputes.penaltyPct, _jurorsToSettle);
-<<<<<<< HEAD
             IAccounting accounting = _accounting();
-            accounting.assign(config.fees.token, msg.sender, config.fees.settleFee * jurorsSettled);
-=======
             accounting.assign(config.fees.token, msg.sender, config.fees.settleFee.mul(jurorsSettled));
->>>>>>> 40a6353b
         } else {
             // For the final appeal round, there is no need to settle in batches since, to guarantee scalability,
             // all the tokens collected from jurors participating in the final round are burned, and those jurors who
@@ -658,12 +621,8 @@
         uint256 coherentJurors = round.coherentJurors;
         uint256 collectedTokens = round.collectedTokens;
         if (collectedTokens > 0) {
-<<<<<<< HEAD
             IJurorsRegistry jurorsRegistry = _jurorsRegistry();
-            jurorsRegistry.assignTokens(_juror, jurorState.weight * collectedTokens / coherentJurors);
-=======
             jurorsRegistry.assignTokens(_juror, uint256(jurorState.weight).mul(collectedTokens) / coherentJurors);
->>>>>>> 40a6353b
         }
 
         // Reward the winning juror
@@ -732,11 +691,7 @@
     * @param _voter Address of the voter querying the weight of
     * @return Weight of the requested juror for the requested dispute's round
     */
-<<<<<<< HEAD
-    function getVoterWeightToCommit(uint256 _voteId, address _voter) external onlyVoting ensureTerm returns (uint64) {
-=======
-    function ensureTermAndGetVoterWeightToCommit(uint256 _voteId, address _voter) external only(address(voting)) ensureTerm returns (uint64) {
->>>>>>> 40a6353b
+    function ensureTermAndGetVoterWeightToCommit(uint256 _voteId, address _voter) external onlyVoting ensureTerm returns (uint64) {
         (uint256 disputeId, uint256 roundId) = _decodeVoteId(_voteId);
         Dispute storage dispute = disputes[disputeId];
         _checkAdjudicationState(dispute, roundId, AdjudicationState.Committing);
@@ -759,11 +714,7 @@
     * @param _voter Address of the voter querying the weight of
     * @return Weight of the requested juror for the requested dispute's round
     */
-<<<<<<< HEAD
-    function getVoterWeightToReveal(uint256 _voteId, address _voter) external onlyVoting ensureTerm returns (uint64) {
-=======
-    function ensureTermAndGetVoterWeightToReveal(uint256 _voteId, address _voter) external only(address(voting)) ensureTerm returns (uint64) {
->>>>>>> 40a6353b
+    function ensureTermAndGetVoterWeightToReveal(uint256 _voteId, address _voter) external onlyVoting ensureTerm returns (uint64) {
         (uint256 disputeId, uint256 roundId) = _decodeVoteId(_voteId);
         Dispute storage dispute = disputes[disputeId];
         _checkAdjudicationState(dispute, roundId, AdjudicationState.Revealing);
@@ -1276,6 +1227,7 @@
         internal returns (uint64)
     {
         // If the juror weight for the last round is zero, return zero
+        IJurorsRegistry jurorsRegistry = _jurorsRegistry();
         (uint256 activeBalance, uint256 minActiveBalanceMultiple) = jurorsRegistry.getActiveBalanceInfoOfAt(
             _juror,
             _round.draftTermId,
@@ -1287,11 +1239,6 @@
 
         // To guarantee scalability of the final round, since all jurors may vote, we try to collect the amount of
         // active tokens that needs to be locked for each juror when they try to commit their vote.
-<<<<<<< HEAD
-        IJurorsRegistry jurorsRegistry = _jurorsRegistry();
-        uint256 activeBalance = jurorsRegistry.activeBalanceOfAt(_juror, _round.draftTermId);
-=======
->>>>>>> 40a6353b
         uint256 weightedPenalty = activeBalance.pct(_config.disputes.penaltyPct);
 
         // If it was not possible to collect the amount to be locked, return 0 to prevent juror from voting
@@ -1464,33 +1411,6 @@
     }
 
     /**
-<<<<<<< HEAD
-    * @dev Internal function to get the juror weight for the final round. Note that for the final round the weight of
-    *      each juror is equal to the number of times the min active balance the juror has, multiplied by a precision
-    *      factor to deal with division rounding. This function assumes Court term is up-to-date.
-    * @param _round Dispute round to calculate the juror's weight of
-    * @param _juror Address of the juror to calculate the weight of
-    * @return Weight of the requested juror for the final round of the given dispute
-    */
-    function _getJurorWeightForFinalRound(AdjudicationRound storage _round, address _juror) internal view returns (uint64) {
-        IJurorsRegistry jurorsRegistry = _jurorsRegistry();
-        uint256 activeBalance = jurorsRegistry.activeBalanceOfAt(_juror, _round.draftTermId);
-        uint256 minJurorsActiveBalance = jurorsRegistry.minJurorsActiveBalance();
-
-        // Note that jurors may not reach the minimum active balance since some might have been slashed. If that occurs,
-        // these jurors cannot vote in the final round.
-        if (activeBalance < minJurorsActiveBalance) {
-            return uint64(0);
-        }
-
-        // Otherwise, return the times the active balance of the juror fits in the min active balance, multiplying
-        // it by a round factor to ensure a better precision rounding.
-        return (FINAL_ROUND_WEIGHT_PRECISION.mul(activeBalance) / minJurorsActiveBalance).toUint64();
-    }
-
-    /**
-=======
->>>>>>> 40a6353b
     * @dev Internal function to tell information related to the next round due to an appeal of a certain round given. This function assumes
     *      given round can be appealed and that the given round ID corresponds to the given round pointer.
     * @param _dispute Round's dispute requesting the appeal details of
@@ -1560,25 +1480,6 @@
     }
 
     /**
-<<<<<<< HEAD
-    * @dev Internal function to calculate the jurors number for final rounds at the current term. The number of jurors of a final round does not
-    *      depend on its previous rounds, only on the current Court term. This function assumes Court term is up-to-date.
-    * @param _termId Term querying the final round jurors number of
-    * @return Jurors number for final rounds for the given term
-    */
-    function _getFinalRoundJurorsNumber(uint64 _termId) internal view returns (uint64) {
-        // The registry guarantees its total active balance will never be greater than
-        // `2^64 * minJurorsActiveBalance / FINAL_ROUND_WEIGHT_PRECISION`. Thus, the
-        // jurors number for a final round will always fit in `uint64`
-        IJurorsRegistry jurorsRegistry = _jurorsRegistry();
-        uint256 totalActiveBalance = jurorsRegistry.totalActiveBalanceAt(_termId);
-        uint256 minJurorsActiveBalance = jurorsRegistry.minJurorsActiveBalance();
-        return (FINAL_ROUND_WEIGHT_PRECISION.mul(totalActiveBalance) / minJurorsActiveBalance).toUint64();
-    }
-
-    /**
-=======
->>>>>>> 40a6353b
     * @dev Internal function to get fees information for regular rounds for a certain term. This function assumes Court term is up-to-date.
     * @param _config Court config to use in order to get fees
     * @param _jurorsNumber Number of jurors participating in the round being queried
