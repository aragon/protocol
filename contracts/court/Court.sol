--- conflicted
+++ resolved
@@ -1196,15 +1196,9 @@
         _round.selectedJurors = newSelectedJurors;
 
         // Store or update drafted jurors' weight
-<<<<<<< HEAD
         for (uint256 i = 0; i < draftedJurors; i++) {
             address juror = jurors[i];
             JurorState storage jurorState = _round.jurorsStates[juror];
-=======
-        for (uint256 i = 0; i < outputLength; i++) {
-            // TODO: stack too deep issue - cannot cache jurors[i]
-            JurorState storage jurorState = _round.jurorsStates[jurors[i]];
->>>>>>> 5a7dc393
             // If the juror was already registered in the list, then don't add it twice
             if (uint256(jurorState.weight) == 0) {
                 _round.jurors.push(juror);
