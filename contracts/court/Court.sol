--- conflicted
+++ resolved
@@ -422,13 +422,8 @@
         uint64 requestedJurors = jurorsToBeDrafted < _maxJurorsToBeDrafted ? jurorsToBeDrafted : _maxJurorsToBeDrafted;
 
         // Draft jurors for the given dispute and reimburse fees
-<<<<<<< HEAD
         CourtConfig storage config = _getDisputeConfig(dispute);
-        _draft(_disputeId, round, jurorsNumber, requestedJurors, draftTerm, config);
-=======
-        CourtConfig storage config = _getConfigAtDraftTerm(round);
         bool draftEnded = _draft(_disputeId, round, jurorsNumber, selectedJurors, requestedJurors, draftTerm, config);
->>>>>>> 199a9bc7
         accounting.assign(config.fees.token, msg.sender, config.fees.draftFee * requestedJurors);
 
         // If the drafting is over, update its state
