pragma solidity ^0.5.8;

import "@aragon/os/contracts/common/IsContract.sol";
import "@aragon/os/contracts/common/Initializable.sol";
import "@aragon/os/contracts/common/SafeERC20.sol";
import "@aragon/os/contracts/lib/token/ERC20.sol";
import "@aragon/os/contracts/lib/math/SafeMath.sol";

import "./IJurorsRegistry.sol";
import "./IJurorsRegistryOwner.sol";
import "../lib/BytesHelpers.sol";
import "../lib/HexSumTree.sol";
import "../lib/PctHelpers.sol";
import "../lib/JurorsTreeSortition.sol";
import "../standards/ERC900.sol";
import "../standards/ApproveAndCall.sol";


contract JurorsRegistry is Initializable, IsContract, IJurorsRegistry, ERC900, ApproveAndCallFallBack {
    using SafeERC20 for ERC20;
    using SafeMath for uint256;
    using PctHelpers for uint256;
    using BytesHelpers for bytes;
    using HexSumTree for HexSumTree.Tree;
    using JurorsTreeSortition for HexSumTree.Tree;

    string private constant ERROR_NOT_CONTRACT = "JR_NOT_CONTRACT";
    string private constant ERROR_SENDER_NOT_OWNER = "JR_SENDER_NOT_OWNER";
    string private constant ERROR_INVALID_ZERO_AMOUNT = "JR_INVALID_ZERO_AMOUNT";
    string private constant ERROR_INVALID_ACTIVATION_AMOUNT = "JR_INVALID_ACTIVATION_AMOUNT";
    string private constant ERROR_INVALID_DEACTIVATION_AMOUNT = "JR_INVALID_DEACTIVATION_AMOUNT";
    string private constant ERROR_INVALID_LOCKED_AMOUNTS_LENGTH = "JR_INVALID_LOCKED_AMOUNTS_LEN";
    string private constant ERROR_INVALID_REWARDED_JURORS_LENGTH = "JR_INVALID_REWARDED_JURORS_LEN";
    string private constant ERROR_ACTIVE_BALANCE_BELOW_MIN = "JR_ACTIVE_BALANCE_BELOW_MIN";
    string private constant ERROR_NOT_ENOUGH_AVAILABLE_BALANCE = "JR_NOT_ENOUGH_AVAILABLE_BALANCE";
    string private constant ERROR_CANNOT_REDUCE_DEACTIVATION_REQUEST = "JR_CANT_REDUCE_DEACTIVATION_REQ";
    string private constant ERROR_TOKEN_TRANSFER_FAILED = "JR_TOKEN_TRANSFER_FAILED";
    string private constant ERROR_TOKEN_APPROVE_NOT_ALLOWED = "JR_TOKEN_APPROVE_NOT_ALLOWED";
    string private constant ERROR_BAD_TOTAL_ACTIVE_BALANCE_LIMIT = "JR_BAD_TOTAL_ACTIVE_BAL_LIMIT";
    string private constant ERROR_TOTAL_ACTIVE_BALANCE_EXCEEDED = "JR_TOTAL_ACTIVE_BALANCE_EXCEEDED";

    // Address that will be used to burn juror tokens
    address internal constant BURN_ACCOUNT = address(0x000000000000000000000000000000000000dEaD);

    /**
    * @dev Jurors have three kind of balances, these are:
    *      - active: tokens activated for the Court that can be locked in case the juror is drafted
    *      - locked: amount of active tokens that are locked for a draft
    *      - available: tokens that are not activated for the Court and can be withdrawn by the juror at any time
    *
    *      Due to a gas optimization for drafting, the "active" tokens are stored in a `HexSumTree`, while the others
    *      are stored in this contract as `lockedBalance` and `availableBalance` respectively. Given that the jurors'
    *      active balances cannot be affected during the current Court term, if jurors want to deactivate some of their
    *      active tokens, their balance will be updated for the following term, and they won't be allowed to
    *      withdraw them until the current term has ended.
    *
    *      Note that even though jurors balances are stored separately, all the balances are held by this contract.
    */
    struct Juror {
        uint256 id;                 // key in the jurors tree used for drafting
        uint256 lockedBalance;      // maximum amount of tokens that can be slashed based on the juror's drafts
        uint256 availableBalance;   // available tokens that can be withdrawn at any time
        DeactivationRequest deactivationRequest;
    }

    /**
    * @dev Given that the jurors balances cannot be affected during a Court term, if jurors want to deactivate some
    *      of their tokens, the tree will always be updated for the following term, and they won't be able to
    *      withdraw the requested amount until the current term has finished. Thus, we need to keep track the term
    *      when a token deactivation was requested and its corresponding amount.
    */
    struct DeactivationRequest {
        uint256 amount;             // amount requested for deactivation
        uint64 availableTermId;     // id of the term when jurors can withdraw their requested deactivation tokens
    }

    struct DraftParams {
        bytes32 termRandomness;
        uint256 disputeId;
        uint64 termId;
        uint256 selectedJurors;
        uint256 batchRequestedJurors;
        uint256 roundRequestedJurors;
        uint256 draftLockAmount;
        uint256 sortitionIteration;
    }

    // Jurors registry owner address
    IJurorsRegistryOwner public owner;

    // Minimum amount of tokens jurors have to activate to participate in the Court
    uint256 internal minActiveBalance;

    // Maximum amount of total active balance that can be hold in the registry
    uint256 internal totalActiveBalanceLimit;

    // Juror ERC20 token
    ERC20 internal jurorsToken;

    // Mapping of juror data indexed by address
    mapping (address => Juror) internal jurorsByAddress;

    // Mapping of juror addresses indexed by id
    mapping (uint256 => address) internal jurorsAddressById;

    // Tree to store jurors active balance by term for the drafting process
    HexSumTree.Tree internal tree;

    event JurorDrafted(uint256 indexed disputeId, address juror);
    event JurorActivated(address indexed juror, uint64 fromTermId, uint256 amount);
    event JurorDeactivationRequested(address indexed juror, uint64 availableTermId, uint256 amount);
    event JurorDeactivationProcessed(address indexed juror, uint64 availableTermId, uint256 amount, uint64 processedTermId);
    event JurorDeactivationUpdated(address indexed juror, uint64 availableTermId, uint256 amount, uint64 updateTermId);
    event JurorAvailableBalanceChanged(address indexed juror, uint256 amount, bool positive);
    event JurorTokensCollected(address indexed juror, uint256 amount, uint64 termId);

    modifier onlyOwner() {
        require(msg.sender == address(owner), ERROR_SENDER_NOT_OWNER);
        _;
    }

    /**
    * @notice Initialize jurors registry with a minimum active amount of `@tokenAmount(_token, _minActiveBalance)`.
    * @param _owner Address to be set as the owner of the jurors registry
    * @param _jurorToken Address of the ERC20 token to be used as juror token for the registry
    * @param _minActiveBalance Minimum amount of juror tokens that can be activated
    * @param _totalActiveBalanceLimit Maximum amount of total active balance that can be hold in the registry
    */
    function init(IJurorsRegistryOwner _owner, ERC20 _jurorToken, uint256 _minActiveBalance, uint256 _totalActiveBalanceLimit) external {
        // TODO: cannot check the given owner is a contract cause the Court set this up in the constructor, move to a factory
        // require(isContract(_owner), ERROR_NOT_CONTRACT);
        require(isContract(address(_jurorToken)), ERROR_NOT_CONTRACT);
        require(_totalActiveBalanceLimit > 0, ERROR_BAD_TOTAL_ACTIVE_BALANCE_LIMIT);

        initialized();
        owner = _owner;
        jurorsToken = _jurorToken;
        minActiveBalance = _minActiveBalance;
        totalActiveBalanceLimit = _totalActiveBalanceLimit;

        tree.init();
        assert(tree.insert(0, 0) == 0); // first tree item is an empty juror
    }

    /**
    * @notice Activate `_amount == 0 ? 'all available tokens' : @tokenAmount(self.token(), _amount)` for the next term
    * @param _amount Amount of juror tokens to be activated for the next term
    */
    function activate(uint256 _amount) external isInitialized {
        uint64 termId = owner.ensureAndGetTermId();

        _processDeactivationRequest(msg.sender, termId);

        uint256 availableBalance = jurorsByAddress[msg.sender].availableBalance;
        uint256 amountToActivate = _amount == 0 ? availableBalance : _amount;
        require(amountToActivate > 0, ERROR_INVALID_ZERO_AMOUNT);
        require(amountToActivate <= availableBalance, ERROR_INVALID_ACTIVATION_AMOUNT);

        _activateTokens(msg.sender, termId, amountToActivate);
    }

    /**
    * @notice Deactivate `_amount == 0 ? 'all unlocked tokens' : @tokenAmount(self.token(), _amount)` for the next term
    * @param _amount Amount of juror tokens to be deactivated for the next term
    */
    function deactivate(uint256 _amount) external isInitialized {
        uint64 termId = owner.ensureAndGetTermId();

        uint256 unlockedActiveBalance = unlockedActiveBalanceOf(msg.sender);
        uint256 amountToDeactivate = _amount == 0 ? unlockedActiveBalance : _amount;
        require(amountToDeactivate > 0, ERROR_INVALID_ZERO_AMOUNT);
        require(amountToDeactivate <= unlockedActiveBalance, ERROR_INVALID_DEACTIVATION_AMOUNT);

        // No need to use SafeMath here, we already checked values above
        uint256 futureActiveBalance = unlockedActiveBalance - amountToDeactivate;
        require(futureActiveBalance == 0 || futureActiveBalance >= minActiveBalance, ERROR_INVALID_DEACTIVATION_AMOUNT);

        _createDeactivationRequest(msg.sender, termId, amountToDeactivate);
    }

    /**
    * @notice Stake `@tokenAmount(self.token(), _amount)` for the sender to the Court
    * @param _amount Amount of tokens to be staked
    * @param _data Optional data that can be used to request the activation of the transferred tokens
    */
    function stake(uint256 _amount, bytes calldata _data) external isInitialized {
        _stake(msg.sender, msg.sender, _amount, _data);
    }

    /**
    * @notice Stake `@tokenAmount(self.token(), _amount)` for `_to` to the Court
    * @param _to Address to stake an amount of tokens to
    * @param _amount Amount of tokens to be staked
    * @param _data Optional data that can be used to request the activation of the transferred tokens
    */
    function stakeFor(address _to, uint256 _amount, bytes calldata _data) external isInitialized {
        _stake(msg.sender, _to, _amount, _data);
    }

    /**
    * @notice Unstake `@tokenAmount(self.token(), _amount)` for `_to` from the Court
    * @param _amount Amount of tokens to be unstaked
    * @param _data Optional data is never used by this function, only logged
    */
    function unstake(uint256 _amount, bytes calldata _data) external isInitialized {
        _unstake(msg.sender, _amount, _data);
    }

    /**
    * @notice Assign `@tokenAmount(self.token(), _amount)` to the available balance of `_juror`
    * @param _juror Juror to add an amount of tokens to
    * @param _amount Amount of tokens to be added to the available balance of a juror
    */
    function assignTokens(address _juror, uint256 _amount) external onlyOwner {
        _updateAvailableBalanceOf(_juror, _amount, true);
    }

    /**
    * @notice Burn `@tokenAmount(self.token(), _amount)`
    * @param _amount Amount of tokens to be burned
    */
    function burnTokens(uint256 _amount) external onlyOwner {
        _updateAvailableBalanceOf(BURN_ACCOUNT, _amount, true);
    }

    /**
    * @dev Draft a set of jurors based on given requirements for a term id
    * @param _params Array containing draft requirements:
    *        0. bytes32 Term randomness
    *        1. uint256 Dispute id
    *        2. uint64  Current term id
    *        3. uint256 Number of seats already filled
    *        4. uint256 Number of seats left to be filled
    *        5. uint64  Number of jurors required for the draft
    *        6. uint16  Per ten thousand of the minimum active balance to be locked for the draft
    *
    * @return jurors List of jurors selected for the draft
    * @return weights List of weights corresponding to each juror
    * @return length Size of the list of the draft result
    */
    function draft(uint256[7] calldata _params) external onlyOwner returns (address[] memory jurors, uint64[] memory weights, uint256 length) {
        uint256 batchRequestedJurors = _params[4];
        jurors = new address[](batchRequestedJurors);
        weights = new uint64[](batchRequestedJurors);

        DraftParams memory draftParams = DraftParams({
            termRandomness: bytes32(_params[0]),
            disputeId: _params[1],
            termId: uint64(_params[2]),
            selectedJurors: _params[3],
            batchRequestedJurors: batchRequestedJurors,
            roundRequestedJurors: _params[5],
            draftLockAmount: minActiveBalance.pct(uint16(_params[6])),
            sortitionIteration: 0
        });

        length = _draft(draftParams, jurors, weights);
    }

    /**
    * @dev Slash a set of jurors based on their votes compared to the winning ruling. This function will unlock the
    *      corresponding locked balances of those jurors that are set to be slashed.
    * @param _termId Current term id
    * @param _jurors List of juror addresses to be slashed
    * @param _lockedAmounts List of amounts locked for each corresponding juror that will be either slashed or returned
    * @param _rewardedJurors List of booleans to tell whether a juror's active balance has to be slashed or not
    * @return Total amount of slashed tokens
    */
    function slashOrUnlock(uint64 _termId, address[] calldata _jurors, uint256[] calldata _lockedAmounts, bool[] calldata _rewardedJurors)
        external
        onlyOwner
        returns (uint256)
    {
        require(_jurors.length == _lockedAmounts.length, ERROR_INVALID_LOCKED_AMOUNTS_LENGTH);
        require(_jurors.length == _rewardedJurors.length, ERROR_INVALID_REWARDED_JURORS_LENGTH);

        uint64 nextTermId = _termId + 1;
        uint256 collectedTokens;

        for (uint256 i = 0; i < _jurors.length; i++) {
            uint256 lockedAmount = _lockedAmounts[i];
            Juror storage juror = jurorsByAddress[_jurors[i]];
            juror.lockedBalance = juror.lockedBalance.sub(lockedAmount);

            // Slash juror if requested. Note that there's no need to check if there was a deactivation
            // request since we're working with already locked balances
            if (!_rewardedJurors[i]) {
                collectedTokens = collectedTokens.add(lockedAmount);
                tree.update(juror.id, nextTermId, lockedAmount, false);
            }
        }

        return collectedTokens;
    }

    /**
    * @notice Try to collect `@tokenAmount(self.token(), _amount)` from `_juror` for the term #`_termId + 1`.
    * @dev This function tries to decrease the active balance of a juror for the next term based on the requested
    *      amount. It can be seen as a way to early-slash a juror's active balance.
    * @param _juror Juror to collect the tokens from
    * @param _amount Amount of tokens to be collected from the given juror and for the requested term id
    * @param _termId Current term id
    * @return True if the juror has enough unlocked tokens to be collected for the requested term, false otherwise
    */
    function collectTokens(address _juror, uint256 _amount, uint64 _termId) external onlyOwner returns (bool) {
        if (_amount == 0) {
            return true;
        }

        uint64 nextTermId = _termId + 1;
        Juror storage juror = jurorsByAddress[_juror];
        uint256 unlockedActiveBalance = _unlockedActiveBalanceOf(juror);
        uint256 nextTermDeactivationRequestAmount = _deactivationRequestedAmountForTerm(juror, nextTermId);

        // Check if the juror has enough unlocked tokens to collect the requested amount
        // Note that we're also considering the deactivation request if there is any
        uint256 totalUnlockedActiveBalance = unlockedActiveBalance.add(nextTermDeactivationRequestAmount);
        if (_amount > totalUnlockedActiveBalance) {
            return false;
        }

        // Check if the amount of active tokens is enough to collect the requested amount, otherwise reduce the requested deactivation amount of
        // the next term. Note that this behaviour is different to the one when drafting jurors since this function is called deliberately by
        // each juror, while drafts occur randomly.
        if (_amount > unlockedActiveBalance) {
            // Note there's no need to use SafeMath here, amounts were already checked above
            uint256 amountToReduce = _amount - unlockedActiveBalance;
            _reduceDeactivationRequest(_juror, amountToReduce, _termId);
            tree.set(juror.id, nextTermId, 0);
        } else {
            tree.update(juror.id, nextTermId, _amount, false);
        }

        emit JurorTokensCollected(_juror, _amount, nextTermId);
        return true;
    }

    /**
    * @dev ERC900 - Tell the address of the token used for staking
    * @return Address of the token used for staking
    */
    function token() external view returns (address) {
        return address(jurorsToken);
    }

    /**
    * @dev ERC900 - Tell if the current registry supports historic information or not
    * @return Always false
    */
    function supportsHistory() external pure returns (bool) {
        return false;
    }

    /**
    * @dev ERC900 - Tell the total amount of juror tokens held by the registry contract
    * @return Amount of juror tokens held by the registry contract
    */
    function totalStaked() external view returns (uint256) {
        return jurorsToken.balanceOf(address(this));
    }

    /**
    * @dev Tell the total amount of active juror tokens
    * @return Total amount of active juror tokens
    */
    function totalActiveBalance() external view returns (uint256) {
        return tree.getTotal();
    }

    /**
    * @dev Tell the total amount of active juror tokens at the given term id
    * @param _termId Term id querying the total active balance for
    * @return Total amount of active juror tokens at the given term id
    */
    function totalActiveBalanceAt(uint64 _termId) external view returns (uint256) {
        return _totalActiveBalanceAt(_termId);
    }

    /**
    * @dev Tell the active balance of a juror for a given term id
    * @param _juror Address of the juror querying the active balance of
    * @param _termId Term id querying the active balance for
    * @return Amount of active tokens for juror in the requested past term id
    */
    function activeBalanceOfAt(address _juror, uint64 _termId) external view returns (uint256) {
        Juror storage juror = jurorsByAddress[_juror];
        return _existsJuror(juror) ? tree.getItemAt(juror.id, _termId) : 0;
    }

    /**
    * @dev Tell the minimum amount of tokens jurors have to activate to participate in the Court
    * @return Minimum amount of tokens jurors hav to activate to participate in the Court
    */
    function minJurorsActiveBalance() external view returns (uint256) {
        return minActiveBalance;
    }

    /**
    * @dev Tell the identification number associated to a juror address
    * @param _juror Address of the juror querying the identification number of
    * @return Identification number associated to a juror address, zero in case it wasn't registered yet
    */
    function getJurorId(address _juror) external view returns (uint256) {
        return jurorsByAddress[_juror].id;
    }

    /**
    * @dev Callback of approveAndCall, allows staking directly with a transaction to the token contract.
    * @param _from Address making the transfer
    * @param _amount Amount of tokens to transfer
    * @param _token Address of the token
    * @param _data Optional data that can be used to request the activation of the transferred tokens
    */
    function receiveApproval(address _from, uint256 _amount, address _token, bytes memory _data) public {
        require(msg.sender == _token && _token == address(jurorsToken), ERROR_TOKEN_APPROVE_NOT_ALLOWED);
        _stake(_from, _from, _amount, _data);
    }

    /**
    * @dev Tell the balance information of a juror
    * @param _juror Address of the juror querying the balance information of
    * @return active Amount of active tokens of a juror
    * @return available Amount of available tokens of a juror
    * @return locked Amount of active tokens that are locked due to ongoing disputes
    * @return pendingDeactivation Amount of active tokens that were requested for deactivation
    */
    function balanceOf(address _juror) public view returns (uint256 active, uint256 available, uint256 locked, uint256 pendingDeactivation) {
        Juror storage juror = jurorsByAddress[_juror];

        active = _existsJuror(juror) ? tree.getItem(juror.id) : 0;
        available = juror.availableBalance;
        locked = juror.lockedBalance;
        pendingDeactivation = juror.deactivationRequest.amount;
    }

    /**
    * @dev ERC900 - Tell the total amount of tokens of juror. This includes the active balance, the available
    *      balances, and the pending balance for deactivation. Note that we don't have to include the locked
    *      balances since these represent the amount of active tokens that are locked for drafts, i.e. these
    *      are included in the active balance of the juror.
    * @return Total amount of tokens of a juror
    */
    function totalStakedFor(address _juror) public view returns (uint256) {
        (uint256 active, uint256 available, , uint256 pendingDeactivation) = balanceOf(_juror);
        return available.add(active).add(pendingDeactivation);
    }

    /**
    * @dev Tell the amount of active tokens of a juror that are not locked due to ongoing disputes
    * @param _juror Address of the juror querying the unlocked balance of
    * @return Amount of active tokens of a juror that are not locked due to ongoing disputes
    */
    function unlockedActiveBalanceOf(address _juror) public view returns (uint256) {
        Juror storage juror = jurorsByAddress[_juror];
        return _unlockedActiveBalanceOf(juror);
    }

    /**
    * @dev Internal function to activate a given amount of tokens for a juror.
    *      This function assumes that the given term is the current term and has already been ensured.
    * @param _juror Address of the juror to activate tokens
    * @param _termId Current term id
    * @param _amount Amount of juror tokens to be activated
    */
    function _activateTokens(address _juror, uint64 _termId, uint256 _amount) internal {
        uint64 nextTermId = _termId + 1;
        _checkTotalActiveBalance(nextTermId, _amount);
        Juror storage juror = jurorsByAddress[_juror];

        if (_existsJuror(juror)) {
            // Even though we are adding amounts, let's check the new active balance is greater than or equal to the
            // minimum active amount. Note that the juror might have been slashed.
            uint256 activeBalance = tree.getItem(juror.id);
            require(activeBalance.add(_amount) >= minActiveBalance, ERROR_ACTIVE_BALANCE_BELOW_MIN);
            tree.update(juror.id, nextTermId, _amount, true);
        } else {
            require(_amount >= minActiveBalance, ERROR_ACTIVE_BALANCE_BELOW_MIN);
            juror.id = tree.insert(nextTermId, _amount);
            jurorsAddressById[juror.id] = _juror;
        }

        _updateAvailableBalanceOf(_juror, _amount, false);
        emit JurorActivated(_juror, nextTermId, _amount);
    }

    /**
    * @dev Internal function to create a token deactivation request for a juror. Jurors will be allowed
    *      to process a deactivation request from the next term. This function assumes that the given
    *      term is the current term and has already been ensured.
    * @param _juror Address of the juror to create a token deactivation request for
    * @param _termId Current term id
    * @param _amount Amount of juror tokens requested for deactivation
    */
    function _createDeactivationRequest(address _juror, uint64 _termId, uint256 _amount) internal {
        // Try to clean a previous deactivation request if possible
        _processDeactivationRequest(_juror, _termId);

        uint64 nextTermId = _termId + 1;
        Juror storage juror = jurorsByAddress[_juror];
        DeactivationRequest storage request = juror.deactivationRequest;
        request.amount = request.amount.add(_amount);
        request.availableTermId = nextTermId;
        tree.update(juror.id, nextTermId, _amount, false);

        emit JurorDeactivationRequested(_juror, nextTermId, _amount);
    }

    /**
    * @dev Internal function to process a token deactivation requested by a juror. It will move the requested amount
    *      to the available balance of the juror if the term when the deactivation was requested has already finished.
    * @param _juror Address of the juror to process the deactivation request of
    * @param _termId Current term id
    */
    function _processDeactivationRequest(address _juror, uint64 _termId) internal {
        Juror storage juror = jurorsByAddress[_juror];
        DeactivationRequest storage request = juror.deactivationRequest;
        uint64 deactivationAvailableTermId = request.availableTermId;

        // If there is a deactivation request, ensure that the deactivation term has been reached
        if (deactivationAvailableTermId == uint64(0) || _termId < deactivationAvailableTermId) {
            return;
        }

        uint256 deactivationAmount = request.amount;
        // Note that we can use a zeroed term id to denote void here since we are storing
        // the minimum allowed term to deactivate tokens which will always be at least 1
        request.availableTermId = uint64(0);
        request.amount = 0;
        _updateAvailableBalanceOf(_juror, deactivationAmount, true);

        emit JurorDeactivationProcessed(_juror, deactivationAvailableTermId, deactivationAmount, _termId);
    }

    /**
    * @dev Internal function to reduce a token deactivation requested by a juror. It assumes the deactivation request
    *      cannot be processed for the given term yet.
    * @param _juror Address of the juror to reduce the deactivation request of
    * @param _amount Amount to be reduced from the current deactivation request
    * @param _termId Term id in which the deactivation request is being reduced
    */
    function _reduceDeactivationRequest(address _juror, uint256 _amount, uint64 _termId) internal {
        Juror storage juror = jurorsByAddress[_juror];
        DeactivationRequest storage request = juror.deactivationRequest;
        uint256 currentRequestAmount = request.amount;
        require(currentRequestAmount >= _amount, ERROR_CANNOT_REDUCE_DEACTIVATION_REQUEST);

        // No need to use SafeMath here, we already checked values above
        uint256 newRequestAmount = currentRequestAmount - _amount;
        request.amount = newRequestAmount;
        emit JurorDeactivationUpdated(_juror, request.availableTermId, newRequestAmount, _termId);
    }

    /**
    * @dev Internal function to stake an amount of tokens for a juror
    * @param _from Address sending the amount of tokens to be deposited
    * @param _juror Address of the juror to deposit the tokens to
    * @param _amount Amount of tokens to be deposited
    * @param _data Optional data that can be used to request the activation of the deposited tokens
    */
    function _stake(address _from, address _juror, uint256 _amount, bytes memory _data) internal {
        _deposit(_from, _juror, _amount, _data);
        emit Staked(_juror, _amount, totalStakedFor(_juror), _data);
    }

    /**
    * @dev Internal function to unstake an amount of tokens of a juror
    * @param _juror Address of the juror to to unstake the tokens of
    * @param _amount Amount of tokens to be unstaked
    * @param _data Optional data is never used by this function, only logged
    */
    function _unstake(address _juror, uint256 _amount, bytes memory _data) internal {
        _withdraw(_juror, _amount);
        emit Unstaked(_juror, _amount, totalStakedFor(_juror), _data);
    }

    /**
    * @dev Internal function to deposit an amount of available tokens for a juror
    * @param _from Address sending the amount of tokens to be deposited
    * @param _juror Address of the juror to deposit the tokens to
    * @param _amount Amount of available tokens to be withdrawn
    * @param _data Optional data that can be used to request the activation of the deposited tokens
    */
    function _deposit(address _from, address _juror, uint256 _amount, bytes memory _data) internal {
        require(_amount > 0, ERROR_INVALID_ZERO_AMOUNT);
        _updateAvailableBalanceOf(_juror, _amount, true);

        // Activate tokens if it was requested and the address depositing tokens is the juror. Note that there's
        // no need to check the activation amount since we have just added it to the available balance of the juror
        if (_from == _juror && _data.toBytes4() == JurorsRegistry(this).activate.selector) {
            uint64 termId = owner.ensureAndGetTermId();
            _activateTokens(_juror, termId, _amount);
        }

        require(jurorsToken.safeTransferFrom(_from, address(this), _amount), ERROR_TOKEN_TRANSFER_FAILED);
    }

    /**
    * @dev Internal function to withdraw an amount of available tokens from a juror
    * @param _juror Address of the juror to withdraw the tokens from
    * @param _amount Amount of available tokens to be withdrawn
    */
    function _withdraw(address _juror, uint256 _amount) internal {
        require(_amount > 0, ERROR_INVALID_ZERO_AMOUNT);

        // Try to process a deactivation request for the current term if there is one. Note that we don't need to ensure
        // the current term this time since deactivation requests always work with future terms, which means that if
        // the current term is outdated, it will never match the deactivation term id. We avoid ensuring the term here
        // to avoid forcing jurors to do that in order to withdraw their available balance.
        _processDeactivationRequest(_juror, owner.getLastEnsuredTermId());

        _updateAvailableBalanceOf(_juror, _amount, false);
        require(jurorsToken.safeTransfer(_juror, _amount), ERROR_TOKEN_TRANSFER_FAILED);
    }

    /**
    * @dev Internal function to update the available balance of a juror
    * @param _juror Juror to update the available balance of
    * @param _amount Amount of tokens to be added to or removed from the available balance of a juror
    * @param _positive True if the given amount should be added, or false to remove it from the available balance
    */
    function _updateAvailableBalanceOf(address _juror, uint256 _amount, bool _positive) internal {
        // We are not using a require here to avoid reverting in case any of the accounting maths reaches this point
        // with a zeroed amount value. Instead, we are doing this validation in the external entry points such as
        // stake, unstake, activate, deactivate, among others.
        if (_amount == 0) {
            return;
        }

        Juror storage juror = jurorsByAddress[_juror];
        if (_positive) {
            juror.availableBalance = juror.availableBalance.add(_amount);
        } else {
            require(_amount <= juror.availableBalance, ERROR_NOT_ENOUGH_AVAILABLE_BALANCE);
            // No need to use SafeMath here, we already checked values right above
            juror.availableBalance -= _amount;
        }
        emit JurorAvailableBalanceChanged(_juror, _amount, _positive);
    }

    /**
    * @dev Internal function to draft a set of jurors based on a given set of params
    * @param _draftParams Params to be used for the jurors draft
    * @param _jurors List of unique jurors selected for the draft
    * @param _weights List of weights corresponding to each juror selected for the draft
    * @return Number of unique jurors selected for the draft. Note that this value may differ from the number of requested jurors
    */
    function _draft(DraftParams memory _draftParams, address[] memory _jurors, uint64[] memory _weights) internal returns (uint256) {
        uint256 outputLength = 0;
        // Jurors returned by the tree multi-sortition may not have enough unlocked active balance to be drafted. Thus,
        // we compute several sortitions until all the requested jurors are selected. To guarantee a different set of
        // jurors on each sortition, the iteration number will be part of the random seed to be used in the sortition.
        // Note that this loop could end with an OOG error.
        for (_draftParams.sortitionIteration = 0; _draftParams.batchRequestedJurors > 0; _draftParams.sortitionIteration++) {
            (uint256[] memory jurorIds, uint256[] memory activeBalances) = _treeSearch(_draftParams);

            for (uint256 i = 0; i < jurorIds.length; i++) {
                // We assume the selected jurors are registered in the registry, we are not checking their addresses exist
                address juror = jurorsAddressById[jurorIds[i]];
                Juror storage _juror = jurorsByAddress[juror];

                // Compute new locked balance for a juror based on the penalty applied when being drafted
                uint256 newLockedBalance = _juror.lockedBalance.add(_draftParams.draftLockAmount);

                // Check if there is any deactivation requests for the next term. Drafts are always computed for the current term
                // but we have to make sure we are locking an amount that will exist in the next term.
                uint256 nextTermDeactivationRequestAmount = _deactivationRequestedAmountForTerm(_juror, _draftParams.termId + 1);

                // Check if juror has enough active tokens to lock the requested amount for the draft, skip it otherwise.
                if (activeBalances[i].sub(nextTermDeactivationRequestAmount) >= newLockedBalance) {
                    _juror.lockedBalance = newLockedBalance;

                    // Check repeated juror, we assume jurors come ordered from tree search. Note that since the tree
                    // search can be called more than once, if some juror doesn't have enough balance, the final
                    // result of this function may not be ordered and contain repeated entries.
                    if (outputLength > 0 && _jurors[outputLength - 1] == juror) {
                        _weights[outputLength - 1]++;
                    } else {
                        _jurors[outputLength] = juror;
                        _weights[outputLength]++;
                        outputLength++;
                    }
                    _draftParams.selectedJurors++;
                    _draftParams.batchRequestedJurors--;
                    emit JurorDrafted(_draftParams.disputeId, juror);
                }
            }
        }
        return outputLength;
    }

    /**
    * @dev Internal function to get the amount of active tokens of a juror that are not locked due to ongoing disputes
    * @param _juror Juror querying the unlocked active balance of
    * @return Amount of active tokens of a juror that are not locked due to ongoing disputes
    */
    function _unlockedActiveBalanceOf(Juror storage _juror) internal view returns (uint256) {
        return _existsJuror(_juror) ? tree.getItem(_juror.id).sub(_juror.lockedBalance) : 0;
    }

    /**
    * @dev Internal function to check if a juror was already registered
    * @param _juror Juror to be checked
    * @return True if the given juror was already registered, false otherwise
    */
    function _existsJuror(Juror storage _juror) internal view returns (bool) {
        return _juror.id != 0;
    }

    /**
    * @dev Internal function to get the amount of a deactivation request for a given term id
    * @param _juror Juror to query the deactivation request amount of
    * @param _termId Term id of the deactivation request to be queried
    * @return Amount of the deactivation request for the given term, 0 otherwise
    */
    function _deactivationRequestedAmountForTerm(Juror storage _juror, uint64 _termId) internal view returns (uint256) {
        DeactivationRequest storage request = _juror.deactivationRequest;
        return request.availableTermId == _termId ? request.amount : 0;
    }

    /**
<<<<<<< HEAD
=======
    * @dev Internal function to tell the fraction of minimum active tokens that must be locked for a draft
    * @param _pct Per ten thousand of the minimum active balance to be locked for a draft
    * @return The fraction of minimum active tokens that must be locked for a draft
    */
    function _draftLockAmount(uint16 _pct) internal view returns (uint256) {
        return minActiveBalance.pct(_pct);
    }

    /**
    * @dev Internal function to tell the total amount of active juror tokens at the given term id
    * @param _termId Term id querying the total active balance for
    * @return Total amount of active juror tokens at the given term id
    */
    function _totalActiveBalanceAt(uint64 _termId) internal view returns (uint256) {
        // This function will return always the same values, the only difference remains on gas costs. The
        // function `totalSumAt` will perform a backwards linear search from the last checkpoint or a binary search
        // depending on whether the given checkpoint is considered to be recent or not. In this case, we consider
        // current or future terms as recent ones.
        bool recent = _termId >= owner.getLastEnsuredTermId();
        return recent ? tree.getRecentTotalAt(_termId) : tree.getTotalAt(_termId);
    }

    /**
    * @dev Internal function to check if its possible to add a given new amount to the registry or not
    * @param _termId Term id when the new amount will be added
    * @param _amount Amount of tokens willing to be added to the registry
    */
    function _checkTotalActiveBalance(uint64 _termId, uint256 _amount) internal view {
        uint256 currentTotalActiveBalance = _totalActiveBalanceAt(_termId);
        uint256 newTotalActiveBalance = currentTotalActiveBalance.add(_amount);
        require(newTotalActiveBalance <= totalActiveBalanceLimit, ERROR_TOTAL_ACTIVE_BALANCE_EXCEEDED);
    }

    /**
>>>>>>> 0adf6117
    * @dev Internal function to search jurors in the tree based on certain search restrictions
    * @param _params Draft params to be used for the jurors search
    * @return ids List of juror ids obtained based on the requested search
    * @return activeBalances List of active balances for each juror obtained based on the requested search
    */
    function _treeSearch(DraftParams memory _params) internal view returns (uint256[] memory ids, uint256[] memory activeBalances) {
        (ids, activeBalances) = tree.batchedRandomSearch(
            _params.termRandomness,
            _params.disputeId,
            _params.termId,
            _params.selectedJurors,
            _params.batchRequestedJurors,
            _params.roundRequestedJurors,
            _params.sortitionIteration
        );
    }
}<|MERGE_RESOLUTION|>--- conflicted
+++ resolved
@@ -718,17 +718,6 @@
     }
 
     /**
-<<<<<<< HEAD
-=======
-    * @dev Internal function to tell the fraction of minimum active tokens that must be locked for a draft
-    * @param _pct Per ten thousand of the minimum active balance to be locked for a draft
-    * @return The fraction of minimum active tokens that must be locked for a draft
-    */
-    function _draftLockAmount(uint16 _pct) internal view returns (uint256) {
-        return minActiveBalance.pct(_pct);
-    }
-
-    /**
     * @dev Internal function to tell the total amount of active juror tokens at the given term id
     * @param _termId Term id querying the total active balance for
     * @return Total amount of active juror tokens at the given term id
@@ -754,7 +743,6 @@
     }
 
     /**
->>>>>>> 0adf6117
     * @dev Internal function to search jurors in the tree based on certain search restrictions
     * @param _params Draft params to be used for the jurors search
     * @return ids List of juror ids obtained based on the requested search
